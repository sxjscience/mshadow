--- conflicted
+++ resolved
@@ -679,8 +679,8 @@
  */
 template<typename IndexType, typename DType>
 inline void AddTakeGrad(Tensor<cpu, 2, DType> dst,
-                                          const Tensor<cpu, 1, IndexType>& index,
-                                          const Tensor<cpu, 2, DType> &src);
+                        const Tensor<cpu, 1, IndexType>& index,
+                        const Tensor<cpu, 2, DType> &src);
 /*!
  * \brief CPU/GPU: Gradient accumulate of embedding matrix. dst += take_grad(src, index)
                    Called when the featuredim of src is much larger than the batchsize
@@ -690,13 +690,8 @@
  */
 template<typename IndexType, typename DType>
 inline void AddTakeGrad(Tensor<gpu, 2, DType> dst,
-<<<<<<< HEAD
-                                          const Tensor<gpu, 1, IndexType>& index,
-                                          const Tensor<gpu, 2, DType> &src);
-=======
                         const Tensor<gpu, 1, IndexType>& index,
                         const Tensor<gpu, 2, DType> &src);
->>>>>>> 44d61f8e
 /*!
  * \brief CPU/GPU: Gradient accumulate of embedding matrix. dst += take_grad(src, index)
                    Called when the batchsize of src is larger than the featuredim
@@ -736,10 +731,7 @@
  * \brief CPU/GPU: Sort key-value pairs stored in separate places. (Stable sort is performed!)
  * \param keys the keys to sort
  * \param values the values that sorts w.r.t the key
-<<<<<<< HEAD
-=======
  * \param is_ascend whether to sort key in ascending order
->>>>>>> 44d61f8e
  */
 template<typename KDType, typename VDType>
 inline void SortByKey(Tensor<gpu, 1, KDType> keys, Tensor<gpu, 1, VDType> values,
