/*!
 *  Copyright (c) 2014 by Contributors
 *  \file random.h
 *  \brief Random inline functions for tensor.
 *  \author Bing Xu, Tianqi Chen
 *   Based on curand|MKL|stdlib
 */
#ifndef MSHADOW_RANDOM_H_
#define MSHADOW_RANDOM_H_

#include <cstdlib>
#include "./base.h"
#include "./tensor.h"
#include "./tensor_container.h"

#if MSHADOW_IN_CXX11
#include <random>  // use cxx11 random by default
#endif

#if _MSC_VER
#define rand_r(x) rand()
#endif


namespace mshadow {
/*!
 * \brief random number generator
 * \tparam Device the device of random number generator
 * \tparam DType the target data type of random number can be float for double
 */
template<typename Device, typename DType MSHADOW_DEFAULT_DTYPE>
class Random {};

/*! \brief CPU random number generator */
template<typename DType>
class Random<cpu, DType> {
 public:
  /*!
   * \brief constructor of random engine
   * \param seed random number seed
   */
  explicit Random(int seed) {
    this->Seed(seed);
    buffer_.Resize(Shape1(kRandBufferSize));
  }
  ~Random(void) {
  }
  /*!
   * \brief seed random number generator using this seed
   * \param seed seed of prng
   */
  inline void Seed(int seed) {
<<<<<<< HEAD
#if MSHADOW_USE_MKL
    int status = vslNewStream(&vStream_, VSL_BRNG_MT19937, seed);
    CHECK_EQ(status, VSL_STATUS_OK) << "MKL VSL Random engine failed to be initialized.";
=======
#if MSHADOW_IN_CXX11
    rnd_engine_.seed(seed);
>>>>>>> 811c3965
#else
    this->rseed_ = static_cast<unsigned>(seed);
#endif
  }
  /*!
   * \brief set the stream of computation
   * \param stream computation stream
   */
  inline void set_stream(Stream<cpu> *stream) {
  }
  /*!
   * \brief generate data from uniform [a,b)
   * \param dst destination
   * \param a lower bound of uniform
   * \param b upper bound of uniform
   * \tparam dim dimension of tensor
   */
  template<int dim>
  inline void SampleUniform(Tensor<cpu, dim, DType> *dst,
                            DType a = 0.0f, DType b = 1.0f) {
    if (dst->CheckContiguous()) {
      this->GenUniform(dst->dptr_, dst->shape_.Size(), a, b);
    } else {
      Tensor<cpu, 2, DType> mat = dst->FlatTo2D();
      for (index_t i = 0; i < mat.size(0); ++i) {
        this->GenUniform(mat[i].dptr_, mat.size(1), a, b);
      }
    }
  }
  /*!
   * \brief generate data from standard gaussian
   * \param dst destination
   * \param mu mean variable
   * \param sigma standard deviation
   * \tparam dim dimension of tensor
   */
  template<int dim>
  inline void SampleGaussian(Tensor<cpu, dim, DType> *dst,
                             DType mu = 0.0f, DType sigma = 1.0f) {
    if (sigma <= 0.0f) {
      *dst = mu; return;
    }
    if (dst->CheckContiguous()) {
      this->GenGaussian(dst->dptr_, dst->shape_.Size(), mu, sigma);
    } else {
      Tensor<cpu, 2, DType> mat = dst->FlatTo2D();
      for (index_t i = 0; i < mat.size(0); ++i) {
        this->GenGaussian(mat[i].dptr_, mat.size(1), mu, sigma);
      }
    }
  }
  /*!
   * \brief return a temporal expression storing standard gaussian random variables
   *        the temporal tensor is only valid before next call of gaussian or uniform
   *        can be used as part of expression
   *  Caution: this means expression such as A = gaussian(s1) * gaussian(s2) will give invalid result,
   *           since second call of gaussian(s2) makes gaussian(s1) invalid
   *           A = gaussian(s1)*B+C; is correct; use one gaussian/uniform in each expression
   * \param shape shape of the tensor
   * \return a temporal expression storing standard gaussian random variables
   * \tparam dim dimension of tensor
   */
  template<int dim>
  inline expr::ReshapeExp<Tensor<cpu, 1, DType>, DType, dim, 1>
  gaussian(Shape<dim> shape) {
    buffer_.Resize(Shape1(shape.Size()));
    this->SampleGaussian(&buffer_, 0.0f, 1.0f);
    return expr::reshape(buffer_, shape);
  }
  /*!
   * \brief return a temporal expression storing standard uniform [0,1)
   *        the temporal tensor is only valid before next call of gaussian or uniform
   *        can be used as part of expression
   *  Caution: this means expression such as A = uniform(s1) * uniform(s2) will give invalid result,
   *           since second call of gaussian(s2) makes gaussian(s1) invalid
   *           A = gaussian(s1)*B+C; is correct; use one gaussian/uniform in each expression
   * \param shape shape of the tensor
   * \return a temporal expression storing standard uniform [0,1)
   * \tparam dim dimension of tensor
   */
  template<int dim>
  inline expr::ReshapeExp<Tensor<cpu, 1, DType>, DType, dim, 1>
  uniform(Shape<dim> shape) {
    buffer_.Resize(Shape1(shape.Size()));
    this->SampleUniform(&buffer_, 0.0f, 1.0f);
    return expr::reshape(buffer_, shape);
  }

 private:
<<<<<<< HEAD
#if MSHADOW_USE_MKL
  /*! \brief stream used by MKL VSL */
  VSLStreamStatePtr vStream_;
  // generate uniform distribution
  inline void GenUniform(float *dptr, index_t size, float a, float b) {
    int status = vsRngUniform(0, vStream_, size, dptr, a, b);
    CHECK_EQ(status, VSL_STATUS_OK) << "Failed to generate random number by MKL.";
  }
  inline void GenUniform(double *dptr, index_t size, double a, double b) {
    int status = vdRngUniform(0, vStream_, size, dptr, a, b);
    CHECK_EQ(status, VSL_STATUS_OK) << "Failed to generate random number by MKL.";
  }
  inline void GenGaussian(float *dptr, index_t size, float mu, float sigma) {
    int status = vsRngGaussian(0, vStream_, size, dptr, mu, sigma);
    CHECK_EQ(status, VSL_STATUS_OK) << "Failed to generate random number by MKL.";
  }
  inline void GenGaussian(double *dptr, index_t size, double mu, double sigma) {
    int status = vdRngGaussian(0, vStream_, size, dptr, mu, sigma);
    CHECK_EQ(status, VSL_STATUS_OK) << "Failed to generate random number by MKL.";
=======
#if MSHADOW_IN_CXX11
  /*! \brief use c++11 random engine. */
  std::mt19937 rnd_engine_;
  // implementing generators.
  inline void GenUniform(DType *dptr, index_t size, DType a, DType b) {
    std::uniform_real_distribution<DType> dist_uniform(a, b);
    for (size_t i = 0; i < size; ++i) {
      dptr[i] = dist_uniform(rnd_engine_);
    }
  }
  inline void GenGaussian(DType *dptr, index_t size, DType mu, DType sigma) {
    std::normal_distribution<DType> dist_normal(mu, sigma);
    for (size_t i = 0; i < size; ++i) {
      dptr[i] = dist_normal(rnd_engine_);
    }
>>>>>>> 811c3965
  }

#else
  /*! \brief random number seed used by PRNG */
  unsigned rseed_;
  // functions
  inline void GenUniform(float *dptr, index_t size, float a, float b) {
    for (index_t j = 0; j < size; ++j) {
      dptr[j] = static_cast<float>(RandNext()) * (b - a) + a;
    }
  }
  inline void GenUniform(double *dptr, index_t size, double a, double b) {
    for (index_t j = 0; j < size; ++j) {
      dptr[j] = static_cast<double>(RandNext()) * (b - a) + a;
    }
  }
  inline void GenGaussian(float *dptr, index_t size, float mu, float sigma) {
    this->GenGaussianX(dptr, size, mu, sigma);
  }
  inline void GenGaussian(double *dptr, index_t size, double mu, double sigma) {
    this->GenGaussianX(dptr, size, mu, sigma);
  }
  inline void GenGaussianX(DType *dptr, index_t size, DType mu, DType sigma) {
    DType g1 = 0.0f, g2 = 0.0f;
    for (index_t j = 0; j < size; ++j) {
      if ((j & 1) == 0) {
        this->SampleNormal2D(&g1, &g2);
        dptr[j] = mu + g1 * sigma;
      } else {
        dptr[j] = mu + g2 * sigma;
      }
    }
  }
  /*! \brief get next random number from rand */
  inline DType RandNext(void) {
    return static_cast<DType>(rand_r(&rseed_)) /
        (static_cast<DType>(RAND_MAX) + 1.0f);
  }
  /*! \brief return a real numer uniform in (0,1) */
  inline DType RandNext2(void) {
    return (static_cast<DType>(rand_r(&rseed_)) + 1.0f) /
        (static_cast<DType>(RAND_MAX) + 2.0f);
  }
  /*!
   * \brief sample iid xx,yy ~N(0,1)
   * \param xx first  gaussian output
   * \param yy second gaussian output
   */
  inline void SampleNormal2D(DType *xx_, DType *yy_) {
    DType &xx = *xx_, &yy = *yy_;
    DType x, y, s;
    do {
      x = 2.0f * RandNext2() - 1.0f;
      y = 2.0f * RandNext2() - 1.0f;
      s = x * x + y * y;
    } while (s >= 1.0f || s == 0.0f);
    DType t = std::sqrt(-2.0f * std::log(s) / s);
    xx = x * t; yy = y * t;
  }
#endif
  /*! \brief temporal space used to store random numbers */
  TensorContainer<cpu, 1, DType> buffer_;
};  // class Random<cpu, DType>

// only allow GPU PRNG when cuda is enabled
#if MSHADOW_USE_CUDA
/*! \brief GPU random number generator */
template<typename DType>
class Random<gpu, DType> {
 public:
  /*!
   * \brief constructor of random engine
   * \param seed random number seed
   */
  explicit Random(int seed) {
    curandStatus_t status;
    status = curandCreateGenerator(&gen_, CURAND_RNG_PSEUDO_DEFAULT);
    CHECK_EQ(status, CURAND_STATUS_SUCCESS) << "Can not create CURAND Generator";
    this->Seed(seed);
    buffer_.Resize(Shape1(kRandBufferSize));
  }

  ~Random(void) {
    curandStatus_t status;
    status = curandDestroyGenerator(gen_);
    CHECK_EQ(status, CURAND_STATUS_SUCCESS) << "Destory CURAND Gen failed";
  }
  /*!
   * \brief set the stream of computation
   * \param stream computation stream
   */
  inline void set_stream(Stream<gpu> *stream) {
    curandStatus_t status;
    status = curandSetStream(gen_, Stream<gpu>::GetStream(stream));

    CHECK_EQ(status, CURAND_STATUS_SUCCESS) << "set_stream CURAND failed";
  }
  /*!
   * \brief seed random number generator using this seed
   * \param seed seed of prng
   */
  inline void Seed(int seed) {
    curandStatus_t status;
    status = curandSetPseudoRandomGeneratorSeed(gen_, seed);
    CHECK_EQ(status, CURAND_STATUS_SUCCESS) << "Set CURAND seed failed.";
  }
  /*!
   * \brief generate data from uniform [a,b)
   * \param dst destination
   * \param a lower bound of uniform
   * \param b upper bound of uniform
   * \tparam dim dimension of tensor
   */
  template<int dim>
  inline void SampleUniform(Tensor<gpu, dim, DType> *dst,
                            DType a = 0.0f, DType b = 1.0f);

  /*!
   * \brief generate data from standard gaussian
   * \param dst destination
   * \param mu mean variable
   * \param sigma standard deviation
   * \tparam dim dimension of tensor
   */
  template<int dim>
  inline void SampleGaussian(Tensor<gpu, dim, DType> *dst,
                             DType mu = 0.0f, DType sigma = 1.0f);
  /*!
   * \brief return a temporal expression storing standard gaussian random variables
   *        the temporal tensor is only valid before next call of gaussian or uniform
   *        can be used as part of expression
   *  Caution: this means expression such as A = gaussian(s1) * gaussian(s2) will give invalid result,
   *           since second call of gaussian(s2) makes gaussian(s1) invalid
   *           A = gaussian(s1)*B+C; is correct; use one gaussian/uniform in each expression
   * \param shape shape of the tensor
   * \param mu mean
   * \param sigma variance
   * \return a temporal expression storing standard gaussian random variables
   * \tparam dim dimension of tensor
   */
  template<int dim>
  inline expr::ReshapeExp<Tensor<gpu, 1, DType>, DType, dim, 1>
  gaussian(Shape<dim> shape, DType mu = 0.0f, DType sigma = 1.0f);
  /*!
   * \brief return a temporal expression storing standard uniform [0,1)
   *        the temporal tensor is only valid before next call of gaussian or uniform
   *        can be used as part of expression
   *  Caution: this means expression such as A = gaussian(s1) * gaussian(s2) will give invalid result,
   *           since second call of gaussian(s2) makes gaussian(s1) invalid
   *           A = gaussian(s1)*B+C; is correct; use one gaussian/uniform in each expression
   * \param shape shape of the tensor
   * \return a temporal expression storing standard uniform [0,1)
   * \tparam dim dimension of tensor
   */
  template<int dim>
  inline expr::ReshapeExp<Tensor<gpu, 1, DType>, DType, dim, 1>
  uniform(Shape<dim> shape);

 private:
  inline void GenGaussian(float *dptr, size_t size, float mu, float sigma) {
    curandStatus_t status;
    status = curandGenerateNormal(gen_, dptr, size, mu, sigma);
    CHECK_EQ(status, CURAND_STATUS_SUCCESS) << "CURAND Gen Uniform failed";
  }
  inline void GenGaussian(double *dptr, size_t size, double mu, double sigma) {
    curandStatus_t status;
    status = curandGenerateNormalDouble(gen_, dptr, size, mu, sigma);
    CHECK_EQ(status, CURAND_STATUS_SUCCESS) << "CURAND Gen Uniform failed";
  }
  inline void GenUniform(float *dptr, size_t size) {
    curandStatus_t status;
    status = curandGenerateUniform(gen_, dptr, size);
    CHECK_EQ(status, CURAND_STATUS_SUCCESS) << "CURAND Gen Uniform failed";
  }
  inline void GenUniform(double *dptr, size_t size) {
    curandStatus_t status;
    status = curandGenerateUniformDouble(gen_, dptr, size);
    CHECK_EQ(status, CURAND_STATUS_SUCCESS) << "CURAND Gen Uniform failed";
  }
  /*! \brief random numbeer generator */
  curandGenerator_t gen_;
  /*! \brief templ buffer */
  TensorContainer<gpu, 1, DType> buffer_;
};  // class Random<gpu, DType>
#endif  // MSHADOW_USE_CUDA

#ifdef __CUDACC__
// implementations that depends on cuda kernels
template<typename DType>
template<int dim>
inline void Random<gpu, DType>::SampleUniform(
    Tensor<gpu, dim, DType> *dst, DType a, DType b) {
  if (a == 0.0f && b == 1.0f) {
    if (dst->CheckContiguous()) {
      this->GenUniform(dst->dptr_, dst->shape_.Size());
    } else {
      *dst = this->uniform(dst->shape_);
    }
  } else {
    *dst = this->uniform(dst->shape_) * (b - a) + a;
  }
}
template<typename DType>
template<int dim>
inline void Random<gpu, DType>::SampleGaussian(
    Tensor<gpu, dim, DType> *dst, DType mu, DType sigma) {
  if (dst->CheckContiguous()) {
    this->GenGaussian(dst->dptr_, dst->shape_.Size(), mu, sigma);
  } else {
    *dst = this->gaussian(dst->shape_, mu, sigma);
  }
}

template<typename DType>
template<int dim>
inline expr::ReshapeExp<Tensor<gpu, 1, DType>, DType, dim, 1>
Random<gpu, DType>::gaussian(Shape<dim> shape, DType mu, DType sigma) {
  size_t aligned_sz = ((shape.Size() + 1UL) >> 1) << 1;
  // allocate alligned size
  buffer_.Resize(Shape1(aligned_sz));
  buffer_.Resize(Shape1(shape.Size()));
  this->GenGaussian(buffer_.dptr_, aligned_sz, mu, sigma);
  return expr::reshape(buffer_, shape);
}

template<typename DType>
template<int dim>
inline expr::ReshapeExp<Tensor<gpu, 1, DType>, DType, dim, 1>
Random<gpu, DType>::uniform(Shape<dim> shape) {
  buffer_.Resize(Shape1(shape.Size()));
  this->GenUniform(buffer_.dptr_, buffer_.size(0));
  return expr::reshape(buffer_, shape);
}
#endif  // __CUDACC__
}  // namespace mshadow
#endif  // MSHADOW_RANDOM_H_<|MERGE_RESOLUTION|>--- conflicted
+++ resolved
@@ -50,14 +50,8 @@
    * \param seed seed of prng
    */
   inline void Seed(int seed) {
-<<<<<<< HEAD
-#if MSHADOW_USE_MKL
-    int status = vslNewStream(&vStream_, VSL_BRNG_MT19937, seed);
-    CHECK_EQ(status, VSL_STATUS_OK) << "MKL VSL Random engine failed to be initialized.";
-=======
 #if MSHADOW_IN_CXX11
     rnd_engine_.seed(seed);
->>>>>>> 811c3965
 #else
     this->rseed_ = static_cast<unsigned>(seed);
 #endif
@@ -147,27 +141,6 @@
   }
 
  private:
-<<<<<<< HEAD
-#if MSHADOW_USE_MKL
-  /*! \brief stream used by MKL VSL */
-  VSLStreamStatePtr vStream_;
-  // generate uniform distribution
-  inline void GenUniform(float *dptr, index_t size, float a, float b) {
-    int status = vsRngUniform(0, vStream_, size, dptr, a, b);
-    CHECK_EQ(status, VSL_STATUS_OK) << "Failed to generate random number by MKL.";
-  }
-  inline void GenUniform(double *dptr, index_t size, double a, double b) {
-    int status = vdRngUniform(0, vStream_, size, dptr, a, b);
-    CHECK_EQ(status, VSL_STATUS_OK) << "Failed to generate random number by MKL.";
-  }
-  inline void GenGaussian(float *dptr, index_t size, float mu, float sigma) {
-    int status = vsRngGaussian(0, vStream_, size, dptr, mu, sigma);
-    CHECK_EQ(status, VSL_STATUS_OK) << "Failed to generate random number by MKL.";
-  }
-  inline void GenGaussian(double *dptr, index_t size, double mu, double sigma) {
-    int status = vdRngGaussian(0, vStream_, size, dptr, mu, sigma);
-    CHECK_EQ(status, VSL_STATUS_OK) << "Failed to generate random number by MKL.";
-=======
 #if MSHADOW_IN_CXX11
   /*! \brief use c++11 random engine. */
   std::mt19937 rnd_engine_;
@@ -183,7 +156,6 @@
     for (size_t i = 0; i < size; ++i) {
       dptr[i] = dist_normal(rnd_engine_);
     }
->>>>>>> 811c3965
   }
 
 #else
