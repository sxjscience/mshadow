--- conflicted
+++ resolved
@@ -51,12 +51,8 @@
         repeat_(e.repeat_) {
   }
   MSHADOW_XINLINE DType Eval(index_t y, index_t x) const {
-<<<<<<< HEAD
-    return static_cast<DType>(start_ + static_cast<float>((static_cast<int>(x) / repeat_)) *  step_);
-=======
     return static_cast<DType>(start_ +
                               static_cast<float>((static_cast<int>(x) / repeat_)) *  step_);
->>>>>>> b1692109
   }
 
  private:
