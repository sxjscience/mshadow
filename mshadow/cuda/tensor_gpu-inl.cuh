--- conflicted
+++ resolved
@@ -597,11 +597,7 @@
        expr::MakePlan(index),
        expr::MakePlan(src),
        src.size(0),
-<<<<<<< HEAD
-       src.size(1));
-=======
        src.size(1), K);
->>>>>>> 12d668d6
   MSHADOW_CUDA_POST_KERNEL_CHECK(AddTakeGradKernel);
 }
 
