--- conflicted
+++ resolved
@@ -604,28 +604,12 @@
                       bool is_ascend) {
   CHECK_EQ(keys.CheckContiguous(), true);
   CHECK_EQ(values.CheckContiguous(), true);
-<<<<<<< HEAD
-=======
 #if CUDA_VERSION >= 7000
->>>>>>> 44d61f8e
   cudaStream_t stream = Stream<gpu>::GetStream(keys.stream_);
   thrust::device_ptr<KDType> key_iter = thrust::device_pointer_cast(keys.dptr_);
   thrust::device_ptr<VDType> value_iter = thrust::device_pointer_cast(values.dptr_);
   if (is_ascend) {
     thrust::stable_sort_by_key(
-<<<<<<< HEAD
-#if CUDA_VERSION >= 7000
-      thrust::cuda::par.on(stream),
-#endif
-      key_iter, key_iter + keys.size(0), value_iter, thrust::less<KDType>());
-  } else {
-    thrust::stable_sort_by_key(
-#if CUDA_VERSION >= 7000
-      thrust::cuda::par.on(stream),
-#endif
-      key_iter, key_iter + keys.size(0), value_iter, thrust::greater<KDType>());
-  }
-=======
       thrust::cuda::par.on(stream),
       key_iter, key_iter + keys.size(0), value_iter, thrust::less<KDType>());
   } else {
@@ -636,7 +620,6 @@
 #else
   LOG(FATAL) << "SortByKey is only supported for CUDA version >=7.0!";
 #endif
->>>>>>> 44d61f8e
 }
 
 template<typename DType>
