/*!
 *  Copyright (c) 2014 by Contributors
 * \file dot_engine-inl.h
 * \brief definitions of how Matrix Multiplications can be evaluated
 * \author Tianqi Chen
 */
#ifndef MSHADOW_DOT_ENGINE_INL_H_
#define MSHADOW_DOT_ENGINE_INL_H_

#include "./base.h"
#include "./extension/implicit_gemm.h"

namespace mshadow {
namespace expr {
//---------------------------------------------------------------------
// Matrix Multiplications, depends on BLAS Engine
//---------------------------------------------------------------------
template<typename SV, typename Device, int ddim, int ldim,
         int rdim, bool ltrans, bool rtrans, typename DType>
struct DotEngine {
  inline static void Eval(Tensor<Device, ddim, DType> *p_dst,
                          const Tensor<Device, ldim, DType> &lhs,
                          const Tensor<Device, rdim, DType> &rhs,
                          DType scale);
};
// handles the dot, use CblasColMajor
template<typename Device, typename DType = default_real_t>
struct BLASEngine {
  inline static bool GetT(bool t) {
    return t ? true : false;
  }
  inline static void SetStream(Stream<Device> *stream) {
  }
  inline static void gemm(Stream<Device> *stream,
                          bool transa, bool transb,
                          int m, int n, int k, DType alpha,
                          const DType *A, int lda, const DType *B, int ldb,
                          DType beta, DType *C, int ldc) {
    LOG(FATAL) << "Not implmented!";
  }
  inline static void batched_gemm(Stream<Device> *stream,
                                  bool transa, bool transb,
                                  int m, int n, int k, DType alpha,
                                  const DType *A, int lda, const DType *B, int ldb,
                                  DType beta, DType *C, int ldc, int batch_count) {
    LOG(FATAL) << "Not implmented!";
  }
  inline static void gemv(Stream<Device> *stream,
                          bool trans, int m, int n,
                          DType alpha, const DType *A, int lda,
                          const DType *X, int incX,
                          DType beta, DType *Y, int incY) {
    LOG(FATAL) << "Not implmented!";
  }
  inline static void batched_gemv(Stream<Device> *stream,
                                  bool trans, int m, int n,
                                  DType alpha, const DType *A, int lda,
                                  const DType *X, int incX,
                                  DType beta, DType *Y, int incY, int batch_count) {
    LOG(FATAL) << "Not implmented!";
  }
  inline static void ger(Stream<Device> *stream,
                         int m, int n, DType alpha,
                         const DType *X, int incX,
                         const DType *Y, int incY, DType *A, int lda) {
    LOG(FATAL) << "Not implmented!";
  }
  inline static void batched_ger(Stream<Device> *stream,
                         int m, int n, DType alpha,
                         const DType *X, int incX,
                         const DType *Y, int incY, DType *A, int lda, int batch_count) {
    LOG(FATAL) << "Not implmented!";
  }
  inline static void dot(Stream<Device> *stream,
                         int n,
                         const DType* X, int incX,
                         const DType* Y, int incY,
                         DType* ret) {
    LOG(FATAL) << "Not implmented!";
  }
};

#if MSHADOW_STAND_ALONE
template<>
struct BLASEngine<cpu, float> {
  inline static bool GetT(bool t) {
    return t ? true : false;
  }
  inline static void SetStream(Stream<cpu> *stream) {
  }
  inline static void gemm(Stream<cpu> *stream,
                          bool transa, bool transb,
                          int m, int n, int k, float alpha,
                          const float *A, int lda, const float *B, int ldb,
                          float beta, float *C, int ldc) {
    if (alpha == 1.0f && beta == 0.0f) {
      bool transpose_left = transb;
      bool transpose_right = transa;
      Tensor<cpu, 2, float> lhs((float*)B, Shape2(transpose_left ? k : n, transpose_left ? n : k));  // NOLINT(*)
      Tensor<cpu, 2, float> rhs((float*)A, Shape2(transpose_right ? m : k, transpose_right ? k : m));  // NOLINT(*)
      Tensor<cpu, 2, float> dst(C, Shape2(m, n));
      if (!transpose_left && !transpose_right) {
        dst = expr::implicit_dot(lhs, rhs); return;
      } else if (!transpose_left && transpose_right) {
        dst = expr::implicit_dot(lhs, rhs.T()); return;
      } else if (transpose_left && !transpose_right) {
        dst = expr::implicit_dot(lhs.T(), rhs); return;
      } else {
        LOG(FATAL) << "Not implmented!";
      }
    } else {
      LOG(FATAL) << "Not implmented!";
    }
  }
  inline static void batched_gemm(Stream<cpu> *stream,
                                  bool transa, bool transb,
<<<<<<< HEAD
                                  int m, int n, int k, DType alpha,
=======
                                  int m, int n, int k, float alpha,
>>>>>>> 46ead0cf
                                  const float *A, int lda, const float *B, int ldb,
                                  float beta, float *C, int ldc, int batch_count) {
    for (int i = 0; i < batch_count; ++i) {
      gemm(stream, transa, transb, m, n, k, alpha,
           A + i * m * k, lda, B + i * k * n, ldb,
           beta, C + i * m * n, ldc);
    }
  }
  inline static void gemv(Stream<cpu> *stream,
                          bool trans, int m, int n,
                          float alpha, const float *A, int lda,
                          const float *X, int incX,
                          float beta, float *Y, int incY) {
    LOG(FATAL) << "Not implmented!";
  }
  inline static void batched_gemv(Stream<cpu> *stream,
                                  bool trans, int m, int n,
                                  float alpha, const float *A, int lda,
                                  const float *X, int incX,
                                  float beta, float *Y, int incY, int batch_count) {
    LOG(FATAL) << "Not implmented!";
  }
  inline static void ger(Stream<cpu> *stream,
                         int m, int n, float alpha,
                         const float *X, int incX,
                         const float *Y, int incY, float *A, int lda) {
    LOG(FATAL) << "Not implmented!";
  }
  inline static void batched_ger(Stream<cpu> *stream,
                         int m, int n, float alpha,
                         const float *X, int incX,
                         const float *Y, int incY, float *A, int lda, int batch_count) {
    LOG(FATAL) << "Not implmented!";
  }
  inline static void dot(Stream<cpu> *stream,
                         int n,
                         const float* X, int incX,
                         const float* Y, int incY,
                         float* ret) {
    LOG(FATAL) << "Not implmented!";
  }
};

template<>
struct BLASEngine<cpu, double> {
  inline static bool GetT(bool t) {
    return t ? true : false;
  }
  inline static void SetStream(Stream<cpu> *stream) {
  }
  inline static void gemm(Stream<cpu> *stream,
                          bool transa, bool transb,
                          int m, int n, int k, double alpha,
                          const double *A, int lda, const double *B, int ldb,
                          double beta, double *C, int ldc) {
    if (alpha == 1.0f && beta == 0.0f) {
      bool transpose_left = transb;
      bool transpose_right = transa;
      Tensor<cpu, 2, double> lhs((double*)B, Shape2(transpose_left ? k : n, transpose_left ? n : k));  // NOLINT(*)
      Tensor<cpu, 2, double> rhs((double*)A, Shape2(transpose_right ? m : k, transpose_right ? k : m));  // NOLINT(*)
      Tensor<cpu, 2, double> dst(C, Shape2(m, n));
      if (!transpose_left && !transpose_right) {
        dst = expr::implicit_dot(lhs, rhs); return;
      } else if (!transpose_left && transpose_right) {
        dst = expr::implicit_dot(lhs, rhs.T()); return;
      } else if (transpose_left && !transpose_right) {
        dst = expr::implicit_dot(lhs.T(), rhs); return;
      } else {
        LOG(FATAL) << "Not implmented!";
      }
    } else {
      LOG(FATAL) << "Not implmented!";
    }
  }
  inline static void batched_gemm(Stream<cpu> *stream,
                                  bool transa, bool transb,
<<<<<<< HEAD
                                  int m, int n, int k, DType alpha,
=======
                                  int m, int n, int k, double alpha,
>>>>>>> 46ead0cf
                                  const double *A, int lda, const double *B, int ldb,
                                  double beta, double *C, int ldc, int batch_count) {
    for (int i = 0; i < batch_count; ++i) {
      gemm(stream, transa, transb, m, n, k, alpha,
           A + i * m * k, lda, B + i * k * n, ldb,
           beta, C + i * m * n, ldc);
    }
  }
  inline static void gemv(Stream<cpu> *stream,
                          bool trans, int m, int n,
                          double alpha, const double *A, int lda,
                          const double *X, int incX,
                          double beta, double *Y, int incY) {
    LOG(FATAL) << "Not implmented!";
  }
  inline static void batched_gemv(Stream<cpu> *stream,
                                  bool trans, int m, int n,
                                  double alpha, const double *A, int lda,
                                  const double *X, int incX,
                                  double beta, double *Y, int incY, int batch_count) {
    LOG(FATAL) << "Not implmented!";
  }
  inline static void ger(Stream<cpu> *stream,
                         int m, int n, double alpha,
                         const double *X, int incX,
                         const double *Y, int incY, double *A, int lda) {
    LOG(FATAL) << "Not implmented!";
  }
  inline static void batched_ger(Stream<cpu> *stream,
                         int m, int n, double alpha,
                         const double *X, int incX,
                         const double *Y, int incY, double *A, int lda, int batch_count) {
    LOG(FATAL) << "Not implmented!";
  }
  inline static void dot(Stream<cpu> *stream,
                         int n,
                         const double* X, int incX,
                         const double* Y, int incY,
                         double* ret) {
    LOG(FATAL) << "Not implmented!";
  }
};

#elif (MSHADOW_USE_MKL || MSHADOW_USE_CBLAS)  // NOLINT(*)
template<>
struct BLASEngine<cpu, float> {
  inline static CBLAS_TRANSPOSE GetT(bool t) {
    return t ? CblasTrans : CblasNoTrans;
  }
  inline static void SetStream(Stream<cpu> *stream) {
  }
  inline static void gemm(Stream<cpu> *stream,
                          bool transa, bool transb,
                          int m, int n, int k, float alpha,
                          const float *A, int lda, const float *B, int ldb,
                          float beta, float *C, int ldc) {
    cblas_sgemm(CblasColMajor, GetT(transa), GetT(transb),
                m, n, k, alpha, A, lda, B, ldb, beta, C, ldc);
  }
  inline static void batched_gemm(Stream<cpu> *stream,
                                  bool transa, bool transb,
                                  int m, int n, int k, float alpha,
                                  const float *A, int lda, const float *B, int ldb,
                                  float beta, float *C, int ldc, int batch_count) {
    for (int i = 0; i < batch_count; ++i) {
      gemm(stream, transa, transb, m, n, k, alpha,
           A + i * m * k, lda, B + i * k * n, ldb,
           beta, C + i * m * n, ldc);
    }
  }
  inline static void gemv(Stream<cpu> *stream,
                          bool trans, int m, int n,
                          float alpha, const float *A, int lda,
                          const float *X, int incX,
                          float beta, float *Y, int incY) {
    cblas_sgemv(CblasColMajor, GetT(trans), m, n, alpha,
                A, lda, X, incX, beta, Y, incY);
  }
  inline static void batched_gemv(Stream<cpu> *stream,
                                  bool trans, int m, int n,
                                  float alpha, const float *A, int lda,
                                  const float *X, int incX,
                                  float beta, float *Y, int incY, int batch_count) {
    for (int i = 0; i < batch_count; ++i) {
      gemv(stream, trans, m, n, alpha, A + i * m * n, lda,
           X + i * (trans ? m : n) * incX, incX,
           beta, Y + i * (trans ? n : m) * incY, incY);
    }
  }
  inline static void ger(Stream<cpu> *stream,
                         int m, int n, float alpha,
                         const float *X, int incX,
                         const float *Y, int incY, float *A, int lda) {
    cblas_sger(CblasColMajor, m, n, alpha, X, incX, Y, incY, A, lda);
  }
  inline static void batched_ger(Stream<cpu> *stream,
                         int m, int n, float alpha,
                         const float *X, int incX,
                         const float *Y, int incY, float *A, int lda, int batch_count) {
    for (int i = 0; i < batch_count; ++i) {
<<<<<<< HEAD
      ger(stream, m, n, alpha, X + i * m * incX, incX, Y + i * n * incY, incY, A + i * lda * n, lda);
=======
      ger(stream, m, n, alpha, X + i * m * incX, incX, Y + i * n * incY, incY,
          A + i * lda * n, lda);
>>>>>>> 46ead0cf
    }
  }
  inline static void dot(Stream<cpu> *stream,
                         int n,
                         const float* X, int incX,
                         const float* Y, int incY,
                         float* ret) {
    *ret = cblas_sdot(n, X, incX, Y, incY);
  }
};

template<>
struct BLASEngine<cpu, double> {
  inline static CBLAS_TRANSPOSE GetT(bool t) {
    return t ? CblasTrans : CblasNoTrans;
  }
  inline static void SetStream(Stream<cpu> *stream) {
  }
  inline static void gemm(Stream<cpu> *stream,
                          bool transa, bool transb,
                          int m, int n, int k, double alpha,
                          const double *A, int lda, const double *B, int ldb,
                          double beta, double *C, int ldc) {
    cblas_dgemm(CblasColMajor, GetT(transa), GetT(transb),
                m, n, k, alpha, A, lda, B, ldb, beta, C, ldc);
  }
  inline static void batched_gemm(Stream<cpu> *stream,
                                  bool transa, bool transb,
                                  int m, int n, int k, double alpha,
                                  const double *A, int lda, const double *B, int ldb,
                                  double beta, double *C, int ldc, int batch_count) {
    for (int i = 0; i < batch_count; ++i) {
      gemm(stream, transa, transb, m, n, k, alpha,
           A + i * m * k, lda, B + i * k * n, ldb,
           beta, C + i * m * n, ldc);
    }
  }
  inline static void gemv(Stream<cpu> *stream,
                          bool trans, int m, int n, double alpha,
                          const double *A, int lda,
                          const double *X, int incX,
                          double beta, double *Y, int incY) {
    cblas_dgemv(CblasColMajor, GetT(trans), m, n, alpha,
                A, lda, X, incX, beta, Y, incY);
  }
  inline static void batched_gemv(Stream<cpu> *stream,
                                  bool trans, int m, int n,
                                  double alpha, const double *A, int lda,
                                  const double *X, int incX,
                                  double beta, double *Y, int incY, int batch_count) {
    for (int i = 0; i < batch_count; ++i) {
      gemv(stream, trans, m, n, alpha, A + i * m * n, lda,
           X + i * (trans ? m : n) * incX, incX,
           beta, Y + i * (trans ? n : m) * incY, incY);
    }
  }
  inline static void ger(Stream<cpu> *stream,
                         int m, int n, double alpha,
                         const double *X, int incX,
                         const double *Y, int incY, double *A, int lda) {
    cblas_dger(CblasColMajor, m, n, alpha, X, incX, Y, incY, A, lda);
  }
  inline static void batched_ger(Stream<cpu> *stream,
                         int m, int n, double alpha,
                         const double *X, int incX,
                         const double *Y, int incY, double *A, int lda, int batch_count) {
    for (int i = 0; i < batch_count; ++i) {
<<<<<<< HEAD
      ger(stream, m, n, alpha, X + i * m * incX, incX, Y + i * n * incY, incY, A + i * lda * n, lda);
=======
      ger(stream, m, n, alpha, X + i * m * incX, incX, Y + i * n * incY, incY,
          A + i * lda * n, lda);
>>>>>>> 46ead0cf
    }
  }
  inline static void dot(Stream<cpu> *stream,
                         int n,
                         const double* X, int incX,
                         const double* Y, int incY,
                         double* ret) {
    *ret = cblas_ddot(n, X, incX, Y, incY);
  }
};
#endif  // MSHADOW_USE_CBLAS || MSHADOW_USE_MKL || MSHADOW_STAND_ALONE
// CuBLAS redirect code
#if MSHADOW_USE_CUDA
// All CuBLAS goes to here, use legacy API: not threadsafe
template<>
struct BLASEngine<gpu, half::half_t> {
  inline static cublasOperation_t GetT(bool t) {
    return t ? CUBLAS_OP_T : CUBLAS_OP_N;
  }
  inline static void SetStream(Stream<gpu> *stream) {
    cublasStatus_t err = cublasSetStream(Stream<gpu>::GetBlasHandle(stream),
                    Stream<gpu>::GetStream(stream));
    CHECK_EQ(err, CUBLAS_STATUS_SUCCESS) << "Cublas set stream fail";
  }
  inline static void gemm(Stream<gpu> *stream,
                          bool transa, bool transb,
                          int m, int n, int k, half::half_t alpha,
                          const half::half_t *A, int lda,
                          const half::half_t *B, int ldb, half::half_t beta,
                          half::half_t *C, int ldc) {
#if defined(CUDA_VERSION) && CUDA_VERSION >= 7050
#if MSHADOW_USE_PASCAL == 1
    cublasStatus_t err = cublasHgemm(Stream<gpu>::GetBlasHandle(stream),
                GetT(transa), GetT(transb), m, n, k, &alpha.cuhalf_,
                A, lda, B, ldb, &beta.cuhalf_, C, ldc);
    CHECK_EQ(err, CUBLAS_STATUS_SUCCESS) << "Cublas Hgemm fail";
#else
    float alpha_f = float(alpha);  // NOLINT(*)
    float beta_f = float(beta);  // NOLINT(*)
#if CUDA_VERSION >= 8000
    cublasStatus_t err = cublasSgemmEx(Stream<gpu>::GetBlasHandle(stream),
                GetT(transa), GetT(transb), m, n, k, &alpha_f,
                A, CUDA_R_16F, lda, B, CUDA_R_16F,
                ldb, &beta_f, C, CUDA_R_16F, ldc);
    CHECK_EQ(err, CUBLAS_STATUS_SUCCESS) << "Cublas SgemmEx fail";
#else
    cublasStatus_t err = cublasSgemmEx(Stream<gpu>::GetBlasHandle(stream),
                GetT(transa), GetT(transb), m, n, k, &alpha_f,
                A, CUBLAS_DATA_HALF, lda, B, CUBLAS_DATA_HALF,
                ldb, &beta_f, C, CUBLAS_DATA_HALF, ldc);
    CHECK_EQ(err, CUBLAS_STATUS_SUCCESS) << "Cublas SgemmEx fail";
#endif  // CUDA_VERSION >= 8000
#endif  // MSHADOW_USE_PASCAL == 1
#else
    LOG(FATAL) << "Require CUDA version >= 7.5!";
#endif  // defined(CUDA_VERSION) && CUDA_VERSION >= 7050
  }
  inline static void batched_gemm(Stream<gpu> *stream,
                                  bool transa, bool transb,
                                  int m, int n, int k, half::half_t alpha,
                                  const half::half_t *A, int lda, const half::half_t *B, int ldb,
                                  half::half_t beta, half::half_t *C, int ldc, int batch_count) {
    for (int i = 0; i < batch_count; ++i) {
      gemm(stream, transa, transb, m, n, k, alpha,
           A + i * m * k, lda, B + i * k * n, ldb,
           beta, C + i * m * n, ldc);
    }
  }
  inline static void gemv(Stream<gpu> *stream,
                          bool trans, int m, int n, half::half_t alpha,
                          const half::half_t *A, int lda,
                          const half::half_t *X, int incX, half::half_t beta,
                          half::half_t *Y, int incY) {
    LOG(FATAL) << "Not implmented!";
  }
  inline static void batched_gemv(Stream<gpu> *stream,
                                  bool trans, int m, int n,
                                  half::half_t alpha, const half::half_t *A, int lda,
                                  const half::half_t *X, int incX,
                                  half::half_t beta, half::half_t *Y, int incY, int batch_count) {
    LOG(FATAL) << "Not implmented!";
  }
  inline static void ger(Stream<gpu> *stream,
                         int m, int n, half::half_t alpha,
                         const half::half_t *X, int incX,
                         const half::half_t *Y, int incY, half::half_t *A, int lda) {
    LOG(FATAL) << "Not implmented!";
  }
  inline static void batched_ger(Stream<gpu> *stream,
                         int m, int n, half::half_t alpha,
                         const half::half_t *X, int incX, const half::half_t *Y, int incY,
                         half::half_t *A, int lda, int batch_count) {
    LOG(FATAL) << "Not implmented!";
  }
  inline static void dot(Stream<gpu> *stream,
                         int n,
                         const half::half_t* X, int incX,
                         const half::half_t* Y, int incY,
                         half::half_t *ret) {
    LOG(FATAL) << "Not implmented!";
  }
};

template<>
struct BLASEngine<gpu, float> {
  inline static cublasOperation_t GetT(bool t) {
    return t ? CUBLAS_OP_T : CUBLAS_OP_N;
  }
  inline static void SetStream(Stream<gpu> *stream) {
    cublasStatus_t err = cublasSetStream(Stream<gpu>::GetBlasHandle(stream),
                    Stream<gpu>::GetStream(stream));
    CHECK_EQ(err, CUBLAS_STATUS_SUCCESS) << "Cublas: set stream fail";
  }
  inline static void gemm(Stream<gpu> *stream,
                          bool transa, bool transb,
                          int m, int n, int k, float alpha,
                          const float *A, int lda,
                          const float *B, int ldb, float beta,
                          float *C, int ldc) {
    cublasStatus_t err = cublasSgemm(Stream<gpu>::GetBlasHandle(stream),
                GetT(transa), GetT(transb), m, n, k, &alpha,
                A, lda, B, ldb, &beta, C, ldc);
    CHECK_EQ(err, CUBLAS_STATUS_SUCCESS) << "Cublas: Sgemm fail";
  }
  inline static void batched_gemm(Stream<gpu> *stream,
                                  bool transa, bool transb,
                                  int m, int n, int k, float alpha,
                                  const float *A, int lda, const float *B, int ldb,
                                  float beta, float *C, int ldc, int batch_count) {
    for (int i = 0; i < batch_count; ++i) {
      gemm(stream, transa, transb, m, n, k, alpha,
           A + i * m * k, lda, B + i * k * n, ldb,
           beta, C + i * m * n, ldc);
    }
  }
  inline static void gemv(Stream<gpu> *stream,
                          bool trans, int m, int n, float alpha,
                          const float *A, int lda,
                          const float *X, int incX, float beta,
                          float *Y, int incY) {
    cublasStatus_t err = cublasSgemv(Stream<gpu>::GetBlasHandle(stream),
                GetT(trans), m, n, &alpha, A, lda, X, incX, &beta, Y, incY);
    CHECK_EQ(err, CUBLAS_STATUS_SUCCESS) << "Cublas: Sgemv fail";
  }
  inline static void batched_gemv(Stream<gpu> *stream,
                                  bool trans, int m, int n,
                                  float alpha, const float *A, int lda,
                                  const float *X, int incX,
                                  float beta, float *Y, int incY, int batch_count) {
    for (int i = 0; i < batch_count; ++i) {
      gemv(stream, trans, m, n, alpha, A + i * m * n, lda,
           X + i * (trans ? m : n) * incX, incX,
           beta, Y + i * (trans ? n : m) * incY, incY);
    }
  }
  inline static void ger(Stream<gpu> *stream,
                         int m, int n, float alpha,
                         const float *X, int incX,
                         const float *Y, int incY, float *A, int lda) {
    cublasStatus_t err = cublasSger(Stream<gpu>::GetBlasHandle(stream),
                                    m, n, &alpha, X, incX, Y, incY, A, lda);
    CHECK_EQ(err, CUBLAS_STATUS_SUCCESS) << "Cublas: Sger fail";
  }
  inline static void batched_ger(Stream<gpu> *stream,
                         int m, int n, float alpha,
                         const float *X, int incX,
                         const float *Y, int incY, float *A, int lda, int batch_count) {
    for (int i = 0; i < batch_count; ++i) {
<<<<<<< HEAD
      ger(stream, m, n, alpha, X + i * m * incX, incX, Y + i * n * incY, incY, A + i * lda * n, lda);
=======
      ger(stream, m, n, alpha, X + i * m * incX, incX, Y + i * n * incY, incY,
          A + i * lda * n, lda);
>>>>>>> 46ead0cf
    }
  }
  inline static void dot(Stream<gpu> *stream,
                         int n,
                         const float* X, int incX,
                         const float* Y, int incY,
                         float *ret) {
    cublasSetPointerMode(Stream<gpu>::GetBlasHandle(stream),
                         CUBLAS_POINTER_MODE_DEVICE);
    cublasStatus_t err = cublasSdot(Stream<gpu>::GetBlasHandle(stream),
                                    n, X, incX, Y, incY, ret);
    CHECK_EQ(err, CUBLAS_STATUS_SUCCESS) << "Cublas: Dot fail";
    cublasSetPointerMode(Stream<gpu>::GetBlasHandle(stream),
                         CUBLAS_POINTER_MODE_HOST);
  }
};

template<>
struct BLASEngine<gpu, double> {
  inline static cublasOperation_t GetT(bool t) {
    return t ? CUBLAS_OP_T : CUBLAS_OP_N;
  }
  inline static void SetStream(Stream<gpu> *stream) {
    cublasStatus_t err = cublasSetStream(Stream<gpu>::GetBlasHandle(stream),
                    Stream<gpu>::GetStream(stream));
    CHECK_EQ(err, CUBLAS_STATUS_SUCCESS) << "Cublas: set stream fail";
  }
  inline static void gemm(Stream<gpu> *stream,
                          bool transa, bool transb,
                          int m, int n, int k, double alpha,
                          const double *A, int lda,
                          const double *B, int ldb,
                          double beta, double *C, int ldc) {
    cublasStatus_t err = cublasDgemm(Stream<gpu>::GetBlasHandle(stream),
                GetT(transa), GetT(transb), m, n, k, &alpha,
                A, lda, B, ldb, &beta, C, ldc);
    CHECK_EQ(err, CUBLAS_STATUS_SUCCESS) << "Cublas: Dgemm fail";
  }
  inline static void batched_gemm(Stream<gpu> *stream,
                                  bool transa, bool transb,
                                  int m, int n, int k, double alpha,
                                  const double *A, int lda, const double *B, int ldb,
                                  double beta, double *C, int ldc, int batch_count) {
    for (int i = 0; i < batch_count; ++i) {
      gemm(stream, transa, transb, m, n, k, alpha,
           A + i * m * k, lda, B + i * k * n, ldb,
           beta, C + i * m * n, ldc);
    }
  }
  inline static void gemv(Stream<gpu> *stream,
                          bool trans, int m, int n, double alpha,
                          const double *A, int lda,
                          const double *X, int incX,
                          double beta, double *Y, int incY) {
    cublasStatus_t err = cublasDgemv(Stream<gpu>::GetBlasHandle(stream),
                GetT(trans), m, n, &alpha, A, lda, X, incX, &beta, Y, incY);
    CHECK_EQ(err, CUBLAS_STATUS_SUCCESS) << "Cublas: Dgemv fail";
  }
  inline static void batched_gemv(Stream<gpu> *stream,
                                  bool trans, int m, int n,
                                  double alpha, const double *A, int lda,
                                  const double *X, int incX,
                                  double beta, double *Y, int incY, int batch_count) {
    for (int i = 0; i < batch_count; ++i) {
      gemv(stream, trans, m, n, alpha, A + i * m * n, lda,
           X + i * (trans ? m : n) * incX, incX,
           beta, Y + i * (trans ? n : m) * incY, incY);
    }
  }
  inline static void ger(Stream<gpu> *stream,
                         int m, int n, double alpha,
                         const double *X, int incX,
                         const double *Y, int incY, double *A, int lda) {
    cublasStatus_t err = cublasDger(Stream<gpu>::GetBlasHandle(stream),
                                    m, n, &alpha, X, incX, Y, incY, A, lda);
    CHECK_EQ(err, CUBLAS_STATUS_SUCCESS) << "Cublas: Dger fail";
  }
  inline static void batched_ger(Stream<gpu> *stream,
                         int m, int n, double alpha,
                         const double *X, int incX,
                         const double *Y, int incY, double *A, int lda, int batch_count) {
    for (int i = 0; i < batch_count; ++i) {
<<<<<<< HEAD
      ger(stream, m, n, alpha, X + i * m * incX, incX, Y + i * n * incY, incY, A + i * lda * n, lda);
=======
      ger(stream, m, n, alpha, X + i * m * incX, incX, Y + i * n * incY, incY,
          A + i * lda * n, lda);
>>>>>>> 46ead0cf
    }
  }
  inline static void dot(Stream<gpu> *stream,
                         int n,
                         const double* X, int incX,
                         const double* Y, int incY,
                         double *ret) {
    cublasSetPointerMode(Stream<gpu>::GetBlasHandle(stream),
                         CUBLAS_POINTER_MODE_DEVICE);
    cublasStatus_t err = cublasDdot(Stream<gpu>::GetBlasHandle(stream),
                                    n, X, incX, Y, incY, ret);
    CHECK_EQ(err, CUBLAS_STATUS_SUCCESS) << "Cublas: Dot fail";
    cublasSetPointerMode(Stream<gpu>::GetBlasHandle(stream),
                         CUBLAS_POINTER_MODE_HOST);
  }
};
#endif  // MSHADOW_USE_CUDA
// helper function to decide which shape we are in
inline static Shape<2> GetShape(const Shape<2> &shape, bool transpose) {
  return transpose ? Shape2(shape[1], shape[0]) : shape;
}
inline static Shape<3> GetBatchedShape(const Shape<3> &shape, bool transpose) {
  return transpose ? Shape3(shape[0], shape[2], shape[1]) : shape;
}
// dst = dot(lhs[.T], rhs[.T])
template<typename SV, typename xpu,
         bool transpose_left, bool transpose_right, typename DType>
struct DotEngine<SV, xpu, 2, 2, 2, transpose_left, transpose_right, DType> {
  inline static void Eval(Tensor<xpu, 2, DType> *p_dst,
                          const Tensor<xpu, 2, DType> &lhs,
                          const Tensor<xpu, 2, DType> &rhs,
                          DType scale) {
    Tensor<xpu, 2, DType> &dst = *p_dst;
#if MSHADOW_STAND_ALONE
    if (xpu::kDevMask == cpu::kDevMask && scale == 1.0f) {
      if (!transpose_left && !transpose_right) {
        dst = expr::implicit_dot(lhs, rhs); return;
      } else if (!transpose_left && transpose_right) {
        dst = expr::implicit_dot(lhs, rhs.T()); return;
      } else if (transpose_left && !transpose_right) {
        dst = expr::implicit_dot(lhs.T(), rhs); return;
      }
    }
#endif
    // set kernel stream
    // if there is no stream, crush
    BLASEngine<xpu, DType>::SetStream(dst.stream_);
    Shape<2> sleft = GetShape(lhs.shape_, transpose_left);
    Shape<2> sright = GetShape(rhs.shape_, transpose_right);
    CHECK(dst.size(0) == sleft[0] && dst.size(1) == sright[1] && sleft[1] == sright[0])
      << "dot-gemm: matrix shape mismatch";
    // use column major argument to compatible with most BLAS
    BLASEngine<xpu, DType>::gemm
        (dst.stream_,
         transpose_right , transpose_left,
         transpose_right ? rhs.size(0) : rhs.size(1),
         transpose_left  ? lhs.size(1) : lhs.size(0),
         transpose_right ? rhs.size(1) : rhs.size(0),
         DType(scale * SV::AlphaBLAS()),
         rhs.dptr_, rhs.stride_,
         lhs.dptr_, lhs.stride_,
         DType(SV::BetaBLAS()),
         dst.dptr_, dst.stride_);
  }
};
template<typename SV, typename xpu, bool transpose_right, typename DType>
struct DotEngine<SV, xpu, 1, 1, 2, false, transpose_right, DType> {
  inline static void Eval(Tensor<xpu, 1, DType> *p_dst,
                          const Tensor<xpu, 1, DType> &lhs,
                          const Tensor<xpu, 2, DType> &rhs,
                          DType scale) {
    Tensor<xpu, 1, DType> &dst = *p_dst;
    // set kernel stream
    // if there is no stream, crush
    BLASEngine<xpu, DType>::SetStream(dst.stream_);
    Shape<2> sright = GetShape(rhs.shape, transpose_right);
    CHECK(dst.size(0) == sright[1] && lhs.size(0) == sright[0])
      << "dot-gemv: matrix shape mismatch"
      << "dst: " << dst.shape_ << "\n"
      << "lhs: " << lhs.shape_ << "\n"
      << "rhs: " << sright << "\n";
    BLASEngine<xpu, DType>::gemv
        (dst.stream_,
         transpose_right,
         rhs.size(1), rhs.size(0), scale * SV::AlphaBLAS(),
         rhs.dptr_, rhs.stride_,
         lhs.dptr_, 1, SV::BetaBLAS(),
         dst.dptr_, 1);
  }
};
template<typename SV, typename xpu, typename DType>
struct DotEngine<SV, xpu, 2, 1, 1, true, false, DType> {
  inline static void Eval(Tensor<xpu, 2, DType> *p_dst,
                          const Tensor<xpu, 1, DType> &lhs,
                          const Tensor<xpu, 1, DType> &rhs,
                          DType scale) {
    Tensor<xpu, 2, DType> &dst = *p_dst;
    // set kernel stream
    // if there is no stream, crush
    BLASEngine<xpu, DType>::SetStream(dst.stream_);
    CHECK(dst.size(0) == lhs.size(0) && dst.size(1) == rhs.size(0))
      << "dot-ger: matrix shape mismatch"
      << "dst: " << dst.shape_ << "\n"
      << "lhs: " << lhs.shape_ << "\n"
      << "rhs: " << rhs.shape_;
    if (SV::BetaBLAS() == 0.0f) {
      BLASEngine<xpu, DType>::ger
          (dst.stream_, rhs.size(0), lhs.size(0), scale * SV::AlphaBLAS(),
           rhs.dptr_, 1, lhs.dptr_, 1, dst.dptr_, dst.stride_);
    } else {
      DotEngine<SV, xpu, 2, 2, 2, true, false,
                DType>::Eval(dst, lhs.FlatTo2D(), rhs.FlatTo2D(), scale);
    }
  }
};
// dst = batched_dot(lhs[.T], rhs[.T])
template<typename SV, typename xpu,
  bool transpose_left, bool transpose_right, typename DType>
struct DotEngine<SV, xpu, 3, 3, 3, transpose_left, transpose_right, DType> {
  inline static void Eval(Tensor<xpu, 3, DType> *p_dst,
                          const Tensor<xpu, 3, DType> &lhs,
                          const Tensor<xpu, 3, DType> &rhs,
                          DType scale) {
    Tensor<xpu, 3, DType> &dst = *p_dst;
    // set kernel stream
    // if there is no stream, crush
    BLASEngine<xpu, DType>::SetStream(dst.stream_);
    Shape<3> sleft = GetBatchedShape(lhs.shape_, transpose_left);
    Shape<3> sright = GetBatchedShape(rhs.shape_, transpose_right);
    CHECK(dst.size(0) == sleft[0] && dst.size(0) == sright[0])
<<<<<<< HEAD
      << "batched_dot-gemm: batchsize must be equal."
=======
      << "batch_dot-gemm: batchsize must be equal."
>>>>>>> 46ead0cf
      << "dst: " << dst.shape_ << "\n"
      << "lhs: " << sleft << "\n"
      << "rhs: " << sright << "\n";
    CHECK(dst.size(1) == sleft[1] && dst.size(2) == sright[2] && sleft[2] == sright[1])
<<<<<<< HEAD
      << "batched_dot-gemm: matrix shape mismatch"
=======
      << "batch_dot-gemm: matrix shape mismatch"
>>>>>>> 46ead0cf
      << "dst: " << dst.shape_ << "\n"
      << "lhs: " << sleft << "\n"
      << "rhs: " << sright << "\n";
    // use column major argument to compatible with most BLAS
    if (sleft[1] == 1) {
      // For (batch, 1, K) gemm (batch, K, N), we can use (batch, N, K) gemv (batch, K)
      BLASEngine<xpu, DType>::batched_gemv
        (dst.stream_,
        transpose_right,
        rhs.size(2), rhs.size(1), scale * SV::AlphaBLAS(),
        rhs.dptr_, rhs.stride_,
        lhs.dptr_, 1, SV::BetaBLAS(),
        dst.dptr_, 1, dst.size(0));
    } else if (sleft[2] == 1 && (SV::BetaBLAS() == 0.0f || SV::BetaBLAS() == 1.0f)) {
      // For (batch, M, 1) gemm (batch, 1, N) + Beta = 0, we can use (batch, M) ger (batch, N)
      if (SV::BetaBLAS() == 0.0f) {
        dst = DType(0);
      }
      BLASEngine<xpu, DType>::batched_ger
        (dst.stream_, sright[2], sleft[1], scale * SV::AlphaBLAS(),
        rhs.dptr_, 1, lhs.dptr_, 1, dst.dptr_, dst.stride_, dst.size(0));
    } else if (sright[2] == 1) {
      // For (batch, M, K) gemm (batch, K, 1), we can use (batch, M, K) gemv (batch, K)
      BLASEngine<xpu, DType>::batched_gemv
        (dst.stream_,
        !transpose_left,
        lhs.size(2), lhs.size(1), scale * SV::AlphaBLAS(),
        lhs.dptr_, lhs.stride_,
        rhs.dptr_, 1, SV::BetaBLAS(),
        dst.dptr_, 1, dst.size(0));
    } else {
      // For general case, use gemm
      BLASEngine<xpu, DType>::batched_gemm
        (dst.stream_,
        transpose_right, transpose_left,
        transpose_right ? rhs.size(1) : rhs.size(2),
        transpose_left ? lhs.size(2) : lhs.size(1),
        transpose_right ? rhs.size(2) : rhs.size(1),
        DType(scale * SV::AlphaBLAS()),
        rhs.dptr_, rhs.stride_,
        lhs.dptr_, lhs.stride_,
        DType(SV::BetaBLAS()),
        dst.dptr_, dst.stride_, dst.size(0));
    }
  }
};
}  // namespace expr
}  // namespace mshadow
#endif  // MSHADOW_DOT_ENGINE_INL_H_<|MERGE_RESOLUTION|>--- conflicted
+++ resolved
@@ -114,11 +114,7 @@
   }
   inline static void batched_gemm(Stream<cpu> *stream,
                                   bool transa, bool transb,
-<<<<<<< HEAD
-                                  int m, int n, int k, DType alpha,
-=======
                                   int m, int n, int k, float alpha,
->>>>>>> 46ead0cf
                                   const float *A, int lda, const float *B, int ldb,
                                   float beta, float *C, int ldc, int batch_count) {
     for (int i = 0; i < batch_count; ++i) {
@@ -195,11 +191,7 @@
   }
   inline static void batched_gemm(Stream<cpu> *stream,
                                   bool transa, bool transb,
-<<<<<<< HEAD
-                                  int m, int n, int k, DType alpha,
-=======
                                   int m, int n, int k, double alpha,
->>>>>>> 46ead0cf
                                   const double *A, int lda, const double *B, int ldb,
                                   double beta, double *C, int ldc, int batch_count) {
     for (int i = 0; i < batch_count; ++i) {
@@ -300,12 +292,8 @@
                          const float *X, int incX,
                          const float *Y, int incY, float *A, int lda, int batch_count) {
     for (int i = 0; i < batch_count; ++i) {
-<<<<<<< HEAD
-      ger(stream, m, n, alpha, X + i * m * incX, incX, Y + i * n * incY, incY, A + i * lda * n, lda);
-=======
       ger(stream, m, n, alpha, X + i * m * incX, incX, Y + i * n * incY, incY,
           A + i * lda * n, lda);
->>>>>>> 46ead0cf
     }
   }
   inline static void dot(Stream<cpu> *stream,
@@ -373,12 +361,8 @@
                          const double *X, int incX,
                          const double *Y, int incY, double *A, int lda, int batch_count) {
     for (int i = 0; i < batch_count; ++i) {
-<<<<<<< HEAD
-      ger(stream, m, n, alpha, X + i * m * incX, incX, Y + i * n * incY, incY, A + i * lda * n, lda);
-=======
       ger(stream, m, n, alpha, X + i * m * incX, incX, Y + i * n * incY, incY,
           A + i * lda * n, lda);
->>>>>>> 46ead0cf
     }
   }
   inline static void dot(Stream<cpu> *stream,
@@ -547,12 +531,8 @@
                          const float *X, int incX,
                          const float *Y, int incY, float *A, int lda, int batch_count) {
     for (int i = 0; i < batch_count; ++i) {
-<<<<<<< HEAD
-      ger(stream, m, n, alpha, X + i * m * incX, incX, Y + i * n * incY, incY, A + i * lda * n, lda);
-=======
       ger(stream, m, n, alpha, X + i * m * incX, incX, Y + i * n * incY, incY,
           A + i * lda * n, lda);
->>>>>>> 46ead0cf
     }
   }
   inline static void dot(Stream<gpu> *stream,
@@ -635,12 +615,8 @@
                          const double *X, int incX,
                          const double *Y, int incY, double *A, int lda, int batch_count) {
     for (int i = 0; i < batch_count; ++i) {
-<<<<<<< HEAD
-      ger(stream, m, n, alpha, X + i * m * incX, incX, Y + i * n * incY, incY, A + i * lda * n, lda);
-=======
       ger(stream, m, n, alpha, X + i * m * incX, incX, Y + i * n * incY, incY,
           A + i * lda * n, lda);
->>>>>>> 46ead0cf
     }
   }
   inline static void dot(Stream<gpu> *stream,
@@ -771,20 +747,12 @@
     Shape<3> sleft = GetBatchedShape(lhs.shape_, transpose_left);
     Shape<3> sright = GetBatchedShape(rhs.shape_, transpose_right);
     CHECK(dst.size(0) == sleft[0] && dst.size(0) == sright[0])
-<<<<<<< HEAD
-      << "batched_dot-gemm: batchsize must be equal."
-=======
       << "batch_dot-gemm: batchsize must be equal."
->>>>>>> 46ead0cf
       << "dst: " << dst.shape_ << "\n"
       << "lhs: " << sleft << "\n"
       << "rhs: " << sright << "\n";
     CHECK(dst.size(1) == sleft[1] && dst.size(2) == sright[2] && sleft[2] == sright[1])
-<<<<<<< HEAD
-      << "batched_dot-gemm: matrix shape mismatch"
-=======
       << "batch_dot-gemm: matrix shape mismatch"
->>>>>>> 46ead0cf
       << "dst: " << dst.shape_ << "\n"
       << "lhs: " << sleft << "\n"
       << "rhs: " << sright << "\n";
