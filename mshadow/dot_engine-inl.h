/*!
 *  Copyright (c) 2014 by Contributors
 * \file dot_engine-inl.h
 * \brief definitions of how Matrix Multiplications can be evaluated
 * \author Tianqi Chen
 */
#ifndef MSHADOW_DOT_ENGINE_INL_H_
#define MSHADOW_DOT_ENGINE_INL_H_

#include "./base.h"
#include "./extension/implicit_gemm.h"

#ifdef __CUDACC__
#include "./cuda/tensor_gpu-inl.cuh"
#endif  // #ifdef __CUDACC__

namespace mshadow {
 /*!
* \brief CPU/GPU: Get a batched view of the src array. dst[i] = src + i * stride
* \param dst 2D pointer
* \param src 1D pointer
* \param num number of batches
* \param stride size of each batch
* \param stream
*/
template<typename Device, typename DType>
inline void GetBatchedView(DType **dst, DType *src, int num, int stride,
                           Stream<Device> *stream);
template<typename DType>
inline void GetBatchedView(DType **dst, DType *src, int num, int stride,
                           Stream<cpu> *stream) {
  for (int i = 0; i < num; i++) {
    dst[i] = src + i * stride;
  }
}
#ifdef __CUDACC__
template<typename DType>
inline void GetBatchedView(DType **dst, DType *src, int num, int stride,
                           Stream<gpu> *stream) {
  cuda::GetBatchedView(dst, src, num, stride, stream);
}
#endif  // #ifdef __CUDACC__

namespace expr {
//---------------------------------------------------------------------
// Matrix Multiplications, depends on BLAS Engine
//---------------------------------------------------------------------
template<typename SV, typename Device, int ddim, int ldim,
         int rdim, bool ltrans, bool rtrans, typename DType>
struct DotEngine {
  inline static void Eval(Tensor<Device, ddim, DType> *p_dst,
                          const Tensor<Device, ldim, DType> &lhs,
                          const Tensor<Device, rdim, DType> &rhs,
                          DType scale);
};
// handles the dot, use CblasColMajor
template<typename Device, typename DType = default_real_t>
struct BLASEngine {
  inline static bool GetT(bool t) {
    return t ? true : false;
  }
  inline static void SetStream(Stream<Device> *stream) {
  }
  inline static void gemm(Stream<Device> *stream,
                          bool transa, bool transb,
                          int m, int n, int k, DType alpha,
                          const DType *A, int lda, const DType *B, int ldb,
                          DType beta, DType *C, int ldc) {
    LOG(FATAL) << "Not implmented!";
  }
  inline static void batched_gemm(Stream<Device> *stream,
                                  bool transa, bool transb,
                                  int m, int n, int k, DType alpha,
                                  const DType *A, int lda, const DType *B, int ldb,
                                  DType beta, DType *C, int ldc, int batch_count,
                                  DType **workspace) {
    LOG(FATAL) << "Not implmented!";
  }
  inline static void gemv(Stream<Device> *stream,
                          bool trans, int m, int n,
                          DType alpha, const DType *A, int lda,
                          const DType *X, int incX,
                          DType beta, DType *Y, int incY) {
    LOG(FATAL) << "Not implmented!";
  }
  inline static void batched_gemv(Stream<Device> *stream,
                                  bool trans, int m, int n,
                                  DType alpha, const DType *A, int lda,
                                  const DType *X, int incX,
                                  DType beta, DType *Y, int incY, int batch_count) {
    LOG(FATAL) << "Not implmented!";
  }
  inline static void ger(Stream<Device> *stream,
                         int m, int n, DType alpha,
                         const DType *X, int incX,
                         const DType *Y, int incY, DType *A, int lda) {
    LOG(FATAL) << "Not implmented!";
  }
  inline static void batched_ger(Stream<Device> *stream,
                         int m, int n, DType alpha,
                         const DType *X, int incX,
                         const DType *Y, int incY, DType *A, int lda, int batch_count) {
    LOG(FATAL) << "Not implmented!";
  }
  inline static void dot(Stream<Device> *stream,
                         int n,
                         const DType* X, int incX,
                         const DType* Y, int incY,
                         DType* ret) {
    LOG(FATAL) << "Not implmented!";
  }
};

#if MSHADOW_STAND_ALONE
template<>
struct BLASEngine<cpu, float> {
  inline static bool GetT(bool t) {
    return t ? true : false;
  }
  inline static void SetStream(Stream<cpu> *stream) {
  }
  inline static void gemm(Stream<cpu> *stream,
                          bool transa, bool transb,
                          int m, int n, int k, float alpha,
                          const float *A, int lda, const float *B, int ldb,
                          float beta, float *C, int ldc) {
    if (alpha == 1.0f && beta == 0.0f) {
      bool transpose_left = transb;
      bool transpose_right = transa;
      Tensor<cpu, 2, float> lhs((float*)B, Shape2(transpose_left ? k : n, transpose_left ? n : k));  // NOLINT(*)
      Tensor<cpu, 2, float> rhs((float*)A, Shape2(transpose_right ? m : k, transpose_right ? k : m));  // NOLINT(*)
      Tensor<cpu, 2, float> dst(C, Shape2(m, n));
      if (!transpose_left && !transpose_right) {
        dst = expr::implicit_dot(lhs, rhs); return;
      } else if (!transpose_left && transpose_right) {
        dst = expr::implicit_dot(lhs, rhs.T()); return;
      } else if (transpose_left && !transpose_right) {
        dst = expr::implicit_dot(lhs.T(), rhs); return;
      } else {
        LOG(FATAL) << "Not implmented!";
      }
    } else {
      LOG(FATAL) << "Not implmented!";
    }
  }
  inline static void batched_gemm(Stream<cpu> *stream,
                                  bool transa, bool transb,
                                  int m, int n, int k, float alpha,
                                  const float *A, int lda, const float *B, int ldb,
                                  float beta, float *C, int ldc, int batch_count,
                                  float **workspace) {
    for (int i = 0; i < batch_count; ++i) {
      gemm(stream, transa, transb, m, n, k, alpha,
           A + i * m * k, lda, B + i * k * n, ldb,
           beta, C + i * m * n, ldc);
    }
  }
  inline static void gemv(Stream<cpu> *stream,
                          bool trans, int m, int n,
                          float alpha, const float *A, int lda,
                          const float *X, int incX,
                          float beta, float *Y, int incY) {
    LOG(FATAL) << "Not implmented!";
  }
  inline static void batched_gemv(Stream<cpu> *stream,
                                  bool trans, int m, int n,
                                  float alpha, const float *A, int lda,
                                  const float *X, int incX,
                                  float beta, float *Y, int incY, int batch_count) {
    LOG(FATAL) << "Not implmented!";
  }
  inline static void ger(Stream<cpu> *stream,
                         int m, int n, float alpha,
                         const float *X, int incX,
                         const float *Y, int incY, float *A, int lda) {
    LOG(FATAL) << "Not implmented!";
  }
  inline static void batched_ger(Stream<cpu> *stream,
                         int m, int n, float alpha,
                         const float *X, int incX,
                         const float *Y, int incY, float *A, int lda, int batch_count) {
    LOG(FATAL) << "Not implmented!";
  }
  inline static void dot(Stream<cpu> *stream,
                         int n,
                         const float* X, int incX,
                         const float* Y, int incY,
                         float* ret) {
    LOG(FATAL) << "Not implmented!";
  }
};

template<>
struct BLASEngine<cpu, double> {
  inline static bool GetT(bool t) {
    return t ? true : false;
  }
  inline static void SetStream(Stream<cpu> *stream) {
  }
  inline static void gemm(Stream<cpu> *stream,
                          bool transa, bool transb,
                          int m, int n, int k, double alpha,
                          const double *A, int lda, const double *B, int ldb,
                          double beta, double *C, int ldc) {
    if (alpha == 1.0f && beta == 0.0f) {
      bool transpose_left = transb;
      bool transpose_right = transa;
      Tensor<cpu, 2, double> lhs((double*)B, Shape2(transpose_left ? k : n, transpose_left ? n : k));  // NOLINT(*)
      Tensor<cpu, 2, double> rhs((double*)A, Shape2(transpose_right ? m : k, transpose_right ? k : m));  // NOLINT(*)
      Tensor<cpu, 2, double> dst(C, Shape2(m, n));
      if (!transpose_left && !transpose_right) {
        dst = expr::implicit_dot(lhs, rhs); return;
      } else if (!transpose_left && transpose_right) {
        dst = expr::implicit_dot(lhs, rhs.T()); return;
      } else if (transpose_left && !transpose_right) {
        dst = expr::implicit_dot(lhs.T(), rhs); return;
      } else {
        LOG(FATAL) << "Not implmented!";
      }
    } else {
      LOG(FATAL) << "Not implmented!";
    }
  }
  inline static void batched_gemm(Stream<cpu> *stream,
                                  bool transa, bool transb,
                                  int m, int n, int k, double alpha,
                                  const double *A, int lda, const double *B, int ldb,
                                  double beta, double *C, int ldc, int batch_count,
                                  double **workspace) {
    for (int i = 0; i < batch_count; ++i) {
      gemm(stream, transa, transb, m, n, k, alpha,
           A + i * m * k, lda, B + i * k * n, ldb,
           beta, C + i * m * n, ldc);
    }
  }
  inline static void gemv(Stream<cpu> *stream,
                          bool trans, int m, int n,
                          double alpha, const double *A, int lda,
                          const double *X, int incX,
                          double beta, double *Y, int incY) {
    LOG(FATAL) << "Not implmented!";
  }
  inline static void batched_gemv(Stream<cpu> *stream,
                                  bool trans, int m, int n,
                                  double alpha, const double *A, int lda,
                                  const double *X, int incX,
                                  double beta, double *Y, int incY, int batch_count) {
    LOG(FATAL) << "Not implmented!";
  }
  inline static void ger(Stream<cpu> *stream,
                         int m, int n, double alpha,
                         const double *X, int incX,
                         const double *Y, int incY, double *A, int lda) {
    LOG(FATAL) << "Not implmented!";
  }
  inline static void batched_ger(Stream<cpu> *stream,
                         int m, int n, double alpha,
                         const double *X, int incX,
                         const double *Y, int incY, double *A, int lda, int batch_count) {
    LOG(FATAL) << "Not implmented!";
  }
  inline static void dot(Stream<cpu> *stream,
                         int n,
                         const double* X, int incX,
                         const double* Y, int incY,
                         double* ret) {
    LOG(FATAL) << "Not implmented!";
  }
};

#elif (MSHADOW_USE_MKL || MSHADOW_USE_CBLAS)  // NOLINT(*)
template<>
struct BLASEngine<cpu, float> {
  inline static CBLAS_TRANSPOSE GetT(bool t) {
    return t ? CblasTrans : CblasNoTrans;
  }
  inline static void SetStream(Stream<cpu> *stream) {
  }
  inline static void gemm(Stream<cpu> *stream,
                          bool transa, bool transb,
                          int m, int n, int k, float alpha,
                          const float *A, int lda, const float *B, int ldb,
                          float beta, float *C, int ldc) {
    cblas_sgemm(CblasColMajor, GetT(transa), GetT(transb),
                m, n, k, alpha, A, lda, B, ldb, beta, C, ldc);
  }
  inline static void batched_gemm(Stream<cpu> *stream,
                                  bool transa, bool transb,
                                  int m, int n, int k, float alpha,
                                  const float *A, int lda, const float *B, int ldb,
                                  float beta, float *C, int ldc, int batch_count,
                                  float **workspace) {
    for (int i = 0; i < batch_count; ++i) {
      gemm(stream, transa, transb, m, n, k, alpha,
           A + i * m * k, lda, B + i * k * n, ldb,
           beta, C + i * m * n, ldc);
    }
  }
  inline static void gemv(Stream<cpu> *stream,
                          bool trans, int m, int n,
                          float alpha, const float *A, int lda,
                          const float *X, int incX,
                          float beta, float *Y, int incY) {
    cblas_sgemv(CblasColMajor, GetT(trans), m, n, alpha,
                A, lda, X, incX, beta, Y, incY);
  }
  inline static void batched_gemv(Stream<cpu> *stream,
                                  bool trans, int m, int n,
                                  float alpha, const float *A, int lda,
                                  const float *X, int incX,
                                  float beta, float *Y, int incY, int batch_count) {
    for (int i = 0; i < batch_count; ++i) {
      gemv(stream, trans, m, n, alpha, A + i * m * n, lda,
           X + i * (trans ? m : n) * incX, incX,
           beta, Y + i * (trans ? n : m) * incY, incY);
    }
  }
  inline static void ger(Stream<cpu> *stream,
                         int m, int n, float alpha,
                         const float *X, int incX,
                         const float *Y, int incY, float *A, int lda) {
    cblas_sger(CblasColMajor, m, n, alpha, X, incX, Y, incY, A, lda);
  }
  inline static void batched_ger(Stream<cpu> *stream,
                         int m, int n, float alpha,
                         const float *X, int incX,
                         const float *Y, int incY, float *A, int lda, int batch_count) {
    for (int i = 0; i < batch_count; ++i) {
      ger(stream, m, n, alpha, X + i * m * incX, incX, Y + i * n * incY, incY,
          A + i * lda * n, lda);
    }
  }
  inline static void dot(Stream<cpu> *stream,
                         int n,
                         const float* X, int incX,
                         const float* Y, int incY,
                         float* ret) {
    *ret = cblas_sdot(n, X, incX, Y, incY);
  }
};

template<>
struct BLASEngine<cpu, double> {
  inline static CBLAS_TRANSPOSE GetT(bool t) {
    return t ? CblasTrans : CblasNoTrans;
  }
  inline static void SetStream(Stream<cpu> *stream) {
  }
  inline static void gemm(Stream<cpu> *stream,
                          bool transa, bool transb,
                          int m, int n, int k, double alpha,
                          const double *A, int lda, const double *B, int ldb,
                          double beta, double *C, int ldc) {
    cblas_dgemm(CblasColMajor, GetT(transa), GetT(transb),
                m, n, k, alpha, A, lda, B, ldb, beta, C, ldc);
  }
  inline static void batched_gemm(Stream<cpu> *stream,
                                  bool transa, bool transb,
                                  int m, int n, int k, double alpha,
                                  const double *A, int lda, const double *B, int ldb,
                                  double beta, double *C, int ldc, int batch_count,
                                  double **workspace) {
    for (int i = 0; i < batch_count; ++i) {
      gemm(stream, transa, transb, m, n, k, alpha,
           A + i * m * k, lda, B + i * k * n, ldb,
           beta, C + i * m * n, ldc);
    }
  }
  inline static void gemv(Stream<cpu> *stream,
                          bool trans, int m, int n, double alpha,
                          const double *A, int lda,
                          const double *X, int incX,
                          double beta, double *Y, int incY) {
    cblas_dgemv(CblasColMajor, GetT(trans), m, n, alpha,
                A, lda, X, incX, beta, Y, incY);
  }
  inline static void batched_gemv(Stream<cpu> *stream,
                                  bool trans, int m, int n,
                                  double alpha, const double *A, int lda,
                                  const double *X, int incX,
                                  double beta, double *Y, int incY, int batch_count) {
    for (int i = 0; i < batch_count; ++i) {
      gemv(stream, trans, m, n, alpha, A + i * m * n, lda,
           X + i * (trans ? m : n) * incX, incX,
           beta, Y + i * (trans ? n : m) * incY, incY);
    }
  }
  inline static void ger(Stream<cpu> *stream,
                         int m, int n, double alpha,
                         const double *X, int incX,
                         const double *Y, int incY, double *A, int lda) {
    cblas_dger(CblasColMajor, m, n, alpha, X, incX, Y, incY, A, lda);
  }
  inline static void batched_ger(Stream<cpu> *stream,
                         int m, int n, double alpha,
                         const double *X, int incX,
                         const double *Y, int incY, double *A, int lda, int batch_count) {
    for (int i = 0; i < batch_count; ++i) {
      ger(stream, m, n, alpha, X + i * m * incX, incX, Y + i * n * incY, incY,
          A + i * lda * n, lda);
    }
  }
  inline static void dot(Stream<cpu> *stream,
                         int n,
                         const double* X, int incX,
                         const double* Y, int incY,
                         double* ret) {
    *ret = cblas_ddot(n, X, incX, Y, incY);
  }
};
#endif  // MSHADOW_USE_CBLAS || MSHADOW_USE_MKL || MSHADOW_STAND_ALONE
// CuBLAS redirect code
#if MSHADOW_USE_CUDA
// All CuBLAS goes to here, use legacy API: not threadsafe
template<>
struct BLASEngine<gpu, half::half_t> {
  inline static cublasOperation_t GetT(bool t) {
    return t ? CUBLAS_OP_T : CUBLAS_OP_N;
  }
  inline static void SetStream(Stream<gpu> *stream) {
    cublasStatus_t err = cublasSetStream(Stream<gpu>::GetBlasHandle(stream),
                    Stream<gpu>::GetStream(stream));
    CHECK_EQ(err, CUBLAS_STATUS_SUCCESS) << "Cublas set stream fail";
  }
  inline static void gemm(Stream<gpu> *stream,
                          bool transa, bool transb,
                          int m, int n, int k, half::half_t alpha,
                          const half::half_t *A, int lda,
                          const half::half_t *B, int ldb, half::half_t beta,
                          half::half_t *C, int ldc) {
#if defined(CUDA_VERSION) && CUDA_VERSION >= 7050
#if MSHADOW_USE_PASCAL == 1
    cublasStatus_t err = cublasHgemm(Stream<gpu>::GetBlasHandle(stream),
                GetT(transa), GetT(transb), m, n, k, &alpha.cuhalf_,
                &A->cuhalf_, lda, &B->cuhalf_, ldb, &beta.cuhalf_, &C->cuhalf_, ldc);
    CHECK_EQ(err, CUBLAS_STATUS_SUCCESS) << "Cublas Hgemm fail";
#else
    float alpha_f = float(alpha);  // NOLINT(*)
    float beta_f = float(beta);  // NOLINT(*)
#if CUDA_VERSION >= 8000
    cublasStatus_t err = cublasSgemmEx(Stream<gpu>::GetBlasHandle(stream),
                GetT(transa), GetT(transb), m, n, k, &alpha_f,
                A, CUDA_R_16F, lda, B, CUDA_R_16F,
                ldb, &beta_f, C, CUDA_R_16F, ldc);
    CHECK_EQ(err, CUBLAS_STATUS_SUCCESS) << "Cublas SgemmEx fail";
#else
    cublasStatus_t err = cublasSgemmEx(Stream<gpu>::GetBlasHandle(stream),
                GetT(transa), GetT(transb), m, n, k, &alpha_f,
                A, CUBLAS_DATA_HALF, lda, B, CUBLAS_DATA_HALF,
                ldb, &beta_f, C, CUBLAS_DATA_HALF, ldc);
    CHECK_EQ(err, CUBLAS_STATUS_SUCCESS) << "Cublas SgemmEx fail";
#endif  // CUDA_VERSION >= 8000
#endif  // MSHADOW_USE_PASCAL == 1
#else
    LOG(FATAL) << "Require CUDA version >= 7.5!";
#endif  // defined(CUDA_VERSION) && CUDA_VERSION >= 7050
  }
  inline static void batched_gemm(Stream<gpu> *stream,
                                  bool transa, bool transb,
                                  int m, int n, int k, half::half_t alpha,
                                  const half::half_t *A, int lda, const half::half_t *B, int ldb,
                                  half::half_t beta, half::half_t *C, int ldc, int batch_count,
                                  half::half_t **workspace) {
    for (int i = 0; i < batch_count; ++i) {
      gemm(stream, transa, transb, m, n, k, alpha,
           A + i * m * k, lda, B + i * k * n, ldb,
           beta, C + i * m * n, ldc);
    }
  }
  inline static void gemv(Stream<gpu> *stream,
                          bool trans, int m, int n, half::half_t alpha,
                          const half::half_t *A, int lda,
                          const half::half_t *X, int incX, half::half_t beta,
                          half::half_t *Y, int incY) {
    LOG(FATAL) << "Not implmented!";
  }
  inline static void batched_gemv(Stream<gpu> *stream,
                                  bool trans, int m, int n,
                                  half::half_t alpha, const half::half_t *A, int lda,
                                  const half::half_t *X, int incX,
                                  half::half_t beta, half::half_t *Y, int incY, int batch_count) {
    LOG(FATAL) << "Not implmented!";
  }
  inline static void ger(Stream<gpu> *stream,
                         int m, int n, half::half_t alpha,
                         const half::half_t *X, int incX,
                         const half::half_t *Y, int incY, half::half_t *A, int lda) {
    LOG(FATAL) << "Not implmented!";
  }
  inline static void batched_ger(Stream<gpu> *stream,
                         int m, int n, half::half_t alpha,
                         const half::half_t *X, int incX, const half::half_t *Y, int incY,
                         half::half_t *A, int lda, int batch_count) {
    LOG(FATAL) << "Not implmented!";
  }
  inline static void dot(Stream<gpu> *stream,
                         int n,
                         const half::half_t* X, int incX,
                         const half::half_t* Y, int incY,
                         half::half_t *ret) {
    LOG(FATAL) << "Not implmented!";
  }
};

template<>
struct BLASEngine<gpu, float> {
  inline static cublasOperation_t GetT(bool t) {
    return t ? CUBLAS_OP_T : CUBLAS_OP_N;
  }
  inline static void SetStream(Stream<gpu> *stream) {
    cublasStatus_t err = cublasSetStream(Stream<gpu>::GetBlasHandle(stream),
                    Stream<gpu>::GetStream(stream));
    CHECK_EQ(err, CUBLAS_STATUS_SUCCESS) << "Cublas: set stream fail";
  }
  inline static void gemm(Stream<gpu> *stream,
                          bool transa, bool transb,
                          int m, int n, int k, float alpha,
                          const float *A, int lda,
                          const float *B, int ldb, float beta,
                          float *C, int ldc) {
    cublasStatus_t err = cublasSgemm(Stream<gpu>::GetBlasHandle(stream),
                GetT(transa), GetT(transb), m, n, k, &alpha,
                A, lda, B, ldb, &beta, C, ldc);
    CHECK_EQ(err, CUBLAS_STATUS_SUCCESS) << "Cublas: Sgemm fail";
  }
  inline static void batched_gemm(Stream<gpu> *stream,
                                  bool transa, bool transb,
                                  int m, int n, int k, float alpha,
                                  const float *A, int lda, const float *B, int ldb,
                                  float beta, float *C, int ldc, int batch_count,
                                  float **workspace) {
#if defined(__CUDACC__) && CUDA_VERSION >= 4010
    // Cast DType* to DType** using workspace as a buffer
    bool alloc_workspace = false;
<<<<<<< HEAD
    if(workspace == NULL) {
      // Allocate the workspace if it's NULL.
      // TODO(sxjscience) Try to move the allocation inside Tensor, which is thread-safe.
      cudaMalloc((void**)&workspace, 3 * batch_count * sizeof(float*));
=======
    if (workspace == NULL) {
      // Allocate the workspace if it's NULL.
      // TODO(sxjscience) Try to move the allocation inside Tensor, which is thread-safe.
      cudaMalloc(reinterpret_cast<void**>(&workspace), 3 * batch_count * sizeof(float*));
>>>>>>> f67e112d
      alloc_workspace = true;
    }
    GetBatchedView(workspace, const_cast<float*>(A), batch_count, m * k, stream);
    GetBatchedView(workspace + batch_count,
                   const_cast<float*>(B), batch_count, k * n, stream);
    GetBatchedView(workspace + 2 * batch_count, C, batch_count, m * n, stream);
    cublasStatus_t err = cublasSgemmBatched(Stream<gpu>::GetBlasHandle(stream),
                                            GetT(transa), GetT(transb), m, n, k, &alpha,
                                            (const float**)workspace, lda,
                                            (const float**)(workspace + batch_count), ldb,
                                            &beta, workspace + 2 * batch_count, ldc, batch_count);
    CHECK_EQ(err, CUBLAS_STATUS_SUCCESS) << "Cublas: SgemmBatched fail";
    if (alloc_workspace) {
      cudaFree(workspace);
    }
#else
    for (int i = 0; i < batch_count; ++i) {
      gemm(stream, transa, transb, m, n, k, alpha,
           A + i * m * k, lda, B + i * k * n, ldb,
           beta, C + i * m * n, ldc);
    }
#endif  // defined(__CUDACC__) && CUDA_VERSION >= 4010
  }
  inline static void gemv(Stream<gpu> *stream,
                          bool trans, int m, int n, float alpha,
                          const float *A, int lda,
                          const float *X, int incX, float beta,
                          float *Y, int incY) {
    cublasStatus_t err = cublasSgemv(Stream<gpu>::GetBlasHandle(stream),
                GetT(trans), m, n, &alpha, A, lda, X, incX, &beta, Y, incY);
    CHECK_EQ(err, CUBLAS_STATUS_SUCCESS) << "Cublas: Sgemv fail";
  }
  inline static void batched_gemv(Stream<gpu> *stream,
                                  bool trans, int m, int n,
                                  float alpha, const float *A, int lda,
                                  const float *X, int incX,
                                  float beta, float *Y, int incY, int batch_count) {
    for (int i = 0; i < batch_count; ++i) {
      gemv(stream, trans, m, n, alpha, A + i * m * n, lda,
           X + i * (trans ? m : n) * incX, incX,
           beta, Y + i * (trans ? n : m) * incY, incY);
    }
  }
  inline static void ger(Stream<gpu> *stream,
                         int m, int n, float alpha,
                         const float *X, int incX,
                         const float *Y, int incY, float *A, int lda) {
    cublasStatus_t err = cublasSger(Stream<gpu>::GetBlasHandle(stream),
                                    m, n, &alpha, X, incX, Y, incY, A, lda);
    CHECK_EQ(err, CUBLAS_STATUS_SUCCESS) << "Cublas: Sger fail";
  }
  inline static void batched_ger(Stream<gpu> *stream,
                         int m, int n, float alpha,
                         const float *X, int incX,
                         const float *Y, int incY, float *A, int lda, int batch_count) {
    for (int i = 0; i < batch_count; ++i) {
      ger(stream, m, n, alpha, X + i * m * incX, incX, Y + i * n * incY, incY,
          A + i * lda * n, lda);
    }
  }
  inline static void dot(Stream<gpu> *stream,
                         int n,
                         const float* X, int incX,
                         const float* Y, int incY,
                         float *ret) {
    cublasSetPointerMode(Stream<gpu>::GetBlasHandle(stream),
                         CUBLAS_POINTER_MODE_DEVICE);
    cublasStatus_t err = cublasSdot(Stream<gpu>::GetBlasHandle(stream),
                                    n, X, incX, Y, incY, ret);
    CHECK_EQ(err, CUBLAS_STATUS_SUCCESS) << "Cublas: Dot fail";
    cublasSetPointerMode(Stream<gpu>::GetBlasHandle(stream),
                         CUBLAS_POINTER_MODE_HOST);
  }
};

template<>
struct BLASEngine<gpu, double> {
  inline static cublasOperation_t GetT(bool t) {
    return t ? CUBLAS_OP_T : CUBLAS_OP_N;
  }
  inline static void SetStream(Stream<gpu> *stream) {
    cublasStatus_t err = cublasSetStream(Stream<gpu>::GetBlasHandle(stream),
                    Stream<gpu>::GetStream(stream));
    CHECK_EQ(err, CUBLAS_STATUS_SUCCESS) << "Cublas: set stream fail";
  }
  inline static void gemm(Stream<gpu> *stream,
                          bool transa, bool transb,
                          int m, int n, int k, double alpha,
                          const double *A, int lda,
                          const double *B, int ldb,
                          double beta, double *C, int ldc) {
    cublasStatus_t err = cublasDgemm(Stream<gpu>::GetBlasHandle(stream),
                GetT(transa), GetT(transb), m, n, k, &alpha,
                A, lda, B, ldb, &beta, C, ldc);
    CHECK_EQ(err, CUBLAS_STATUS_SUCCESS) << "Cublas: Dgemm fail";
  }
  inline static void batched_gemm(Stream<gpu> *stream,
                                  bool transa, bool transb,
                                  int m, int n, int k, double alpha,
                                  const double *A, int lda, const double *B, int ldb,
                                  double beta, double *C, int ldc, int batch_count,
                                  double **workspace) {
#if defined(__CUDACC__) && CUDA_VERSION >= 4010
    // Cast DType* to DType** using workspace as a buffer
<<<<<<< HEAD
    if(workspace == NULL) {
      // Allocate the workspace if it's NULL.
      // TODO(sxjscience) Try to move the allocation inside Tensor, which is thread-safe.
      cudaMalloc((void**)&workspace, 3 * batch_count * sizeof(double*));
=======
    bool alloc_workspace = false;
    if (workspace == NULL) {
      // Allocate the workspace if it's NULL.
      // TODO(sxjscience) Try to move the allocation inside Tensor, which is thread-safe.
      cudaMalloc(reinterpret_cast<void**>(&workspace), 3 * batch_count * sizeof(double*));
>>>>>>> f67e112d
      alloc_workspace = true;
    }
    GetBatchedView(workspace, const_cast<double*>(A), batch_count, m * k, stream);
    GetBatchedView(workspace + batch_count,
                   const_cast<double*>(B), batch_count, k * n, stream);
    GetBatchedView(workspace + 2 * batch_count, C, batch_count, m * n, stream);
    cublasStatus_t err = cublasDgemmBatched(Stream<gpu>::GetBlasHandle(stream),
                                            GetT(transa), GetT(transb), m, n, k, &alpha,
                                            (const double**)workspace, lda,
                                            (const double**)(workspace + batch_count), ldb,
                                            &beta, workspace + 2 * batch_count, ldc, batch_count);
    CHECK_EQ(err, CUBLAS_STATUS_SUCCESS) << "Cublas: DgemmBatched fail";
    if (alloc_workspace) {
      cudaFree(workspace);
    }
#else
    for (int i = 0; i < batch_count; ++i) {
      gemm(stream, transa, transb, m, n, k, alpha,
           A + i * m * k, lda, B + i * k * n, ldb,
           beta, C + i * m * n, ldc);
    }
#endif  // defined(__CUDACC__) && CUDA_VERSION >= 4010
  }
  inline static void gemv(Stream<gpu> *stream,
                          bool trans, int m, int n, double alpha,
                          const double *A, int lda,
                          const double *X, int incX,
                          double beta, double *Y, int incY) {
    cublasStatus_t err = cublasDgemv(Stream<gpu>::GetBlasHandle(stream),
                GetT(trans), m, n, &alpha, A, lda, X, incX, &beta, Y, incY);
    CHECK_EQ(err, CUBLAS_STATUS_SUCCESS) << "Cublas: Dgemv fail";
  }
  inline static void batched_gemv(Stream<gpu> *stream,
                                  bool trans, int m, int n,
                                  double alpha, const double *A, int lda,
                                  const double *X, int incX,
                                  double beta, double *Y, int incY, int batch_count) {
    for (int i = 0; i < batch_count; ++i) {
      gemv(stream, trans, m, n, alpha, A + i * m * n, lda,
           X + i * (trans ? m : n) * incX, incX,
           beta, Y + i * (trans ? n : m) * incY, incY);
    }
  }
  inline static void ger(Stream<gpu> *stream,
                         int m, int n, double alpha,
                         const double *X, int incX,
                         const double *Y, int incY, double *A, int lda) {
    cublasStatus_t err = cublasDger(Stream<gpu>::GetBlasHandle(stream),
                                    m, n, &alpha, X, incX, Y, incY, A, lda);
    CHECK_EQ(err, CUBLAS_STATUS_SUCCESS) << "Cublas: Dger fail";
  }
  inline static void batched_ger(Stream<gpu> *stream,
                         int m, int n, double alpha,
                         const double *X, int incX,
                         const double *Y, int incY, double *A, int lda, int batch_count) {
    for (int i = 0; i < batch_count; ++i) {
      ger(stream, m, n, alpha, X + i * m * incX, incX, Y + i * n * incY, incY,
          A + i * lda * n, lda);
    }
  }
  inline static void dot(Stream<gpu> *stream,
                         int n,
                         const double* X, int incX,
                         const double* Y, int incY,
                         double *ret) {
    cublasSetPointerMode(Stream<gpu>::GetBlasHandle(stream),
                         CUBLAS_POINTER_MODE_DEVICE);
    cublasStatus_t err = cublasDdot(Stream<gpu>::GetBlasHandle(stream),
                                    n, X, incX, Y, incY, ret);
    CHECK_EQ(err, CUBLAS_STATUS_SUCCESS) << "Cublas: Dot fail";
    cublasSetPointerMode(Stream<gpu>::GetBlasHandle(stream),
                         CUBLAS_POINTER_MODE_HOST);
  }
};
#endif  // MSHADOW_USE_CUDA
// helper function to decide which shape we are in
inline static Shape<2> GetShape(const Shape<2> &shape, bool transpose) {
  return transpose ? Shape2(shape[1], shape[0]) : shape;
}
// dst = dot(lhs[.T], rhs[.T])
template<typename SV, typename xpu,
         bool transpose_left, bool transpose_right, typename DType>
struct DotEngine<SV, xpu, 2, 2, 2, transpose_left, transpose_right, DType> {
  inline static void Eval(Tensor<xpu, 2, DType> *p_dst,
                          const Tensor<xpu, 2, DType> &lhs,
                          const Tensor<xpu, 2, DType> &rhs,
                          DType scale) {
    Tensor<xpu, 2, DType> &dst = *p_dst;
#if MSHADOW_STAND_ALONE
    if (xpu::kDevMask == cpu::kDevMask && scale == 1.0f) {
      if (!transpose_left && !transpose_right) {
        dst = expr::implicit_dot(lhs, rhs); return;
      } else if (!transpose_left && transpose_right) {
        dst = expr::implicit_dot(lhs, rhs.T()); return;
      } else if (transpose_left && !transpose_right) {
        dst = expr::implicit_dot(lhs.T(), rhs); return;
      }
    }
#endif
    // set kernel stream
    // if there is no stream, crush
    BLASEngine<xpu, DType>::SetStream(dst.stream_);
    Shape<2> sleft = GetShape(lhs.shape_, transpose_left);
    Shape<2> sright = GetShape(rhs.shape_, transpose_right);
    CHECK(dst.size(0) == sleft[0] && dst.size(1) == sright[1] && sleft[1] == sright[0])
      << "dot-gemm: matrix shape mismatch";
    // use column major argument to compatible with most BLAS
    BLASEngine<xpu, DType>::gemm
        (dst.stream_,
         transpose_right , transpose_left,
         transpose_right ? rhs.size(0) : rhs.size(1),
         transpose_left  ? lhs.size(1) : lhs.size(0),
         transpose_right ? rhs.size(1) : rhs.size(0),
         DType(scale * SV::AlphaBLAS()),
         rhs.dptr_, rhs.stride_,
         lhs.dptr_, lhs.stride_,
         DType(SV::BetaBLAS()),
         dst.dptr_, dst.stride_);
  }
};
template<typename SV, typename xpu, bool transpose_right, typename DType>
struct DotEngine<SV, xpu, 1, 1, 2, false, transpose_right, DType> {
  inline static void Eval(Tensor<xpu, 1, DType> *p_dst,
                          const Tensor<xpu, 1, DType> &lhs,
                          const Tensor<xpu, 2, DType> &rhs,
                          DType scale) {
    Tensor<xpu, 1, DType> &dst = *p_dst;
    // set kernel stream
    // if there is no stream, crush
    BLASEngine<xpu, DType>::SetStream(dst.stream_);
    Shape<2> sright = GetShape(rhs.shape_, transpose_right);
    CHECK(dst.size(0) == sright[1] && lhs.size(0) == sright[0])
      << "dot-gemv: matrix shape mismatch"
      << "dst: " << dst.shape_ << "\n"
      << "lhs: " << lhs.shape_ << "\n"
      << "rhs: " << sright << "\n";
    BLASEngine<xpu, DType>::gemv
        (dst.stream_,
         transpose_right,
         rhs.size(1), rhs.size(0), scale * SV::AlphaBLAS(),
         rhs.dptr_, rhs.stride_,
         lhs.dptr_, 1, SV::BetaBLAS(),
         dst.dptr_, 1);
  }
};
template<typename SV, typename xpu, typename DType>
struct DotEngine<SV, xpu, 2, 1, 1, true, false, DType> {
  inline static void Eval(Tensor<xpu, 2, DType> *p_dst,
                          const Tensor<xpu, 1, DType> &lhs,
                          const Tensor<xpu, 1, DType> &rhs,
                          DType scale) {
    Tensor<xpu, 2, DType> &dst = *p_dst;
    // set kernel stream
    // if there is no stream, crush
    BLASEngine<xpu, DType>::SetStream(dst.stream_);
    CHECK(dst.size(0) == lhs.size(0) && dst.size(1) == rhs.size(0))
      << "dot-ger: matrix shape mismatch"
      << "dst: " << dst.shape_ << "\n"
      << "lhs: " << lhs.shape_ << "\n"
      << "rhs: " << rhs.shape_;
    if (SV::BetaBLAS() == 0.0f) {
      BLASEngine<xpu, DType>::ger
          (dst.stream_, rhs.size(0), lhs.size(0), scale * SV::AlphaBLAS(),
           rhs.dptr_, 1, lhs.dptr_, 1, dst.dptr_, dst.stride_);
    } else {
      DotEngine<SV, xpu, 2, 2, 2, true, false,
                DType>::Eval(dst, lhs.FlatTo2D(), rhs.FlatTo2D(), scale);
    }
  }
};
}  // namespace expr
}  // namespace mshadow
#endif  // MSHADOW_DOT_ENGINE_INL_H_<|MERGE_RESOLUTION|>--- conflicted
+++ resolved
@@ -532,17 +532,10 @@
 #if defined(__CUDACC__) && CUDA_VERSION >= 4010
     // Cast DType* to DType** using workspace as a buffer
     bool alloc_workspace = false;
-<<<<<<< HEAD
-    if(workspace == NULL) {
-      // Allocate the workspace if it's NULL.
-      // TODO(sxjscience) Try to move the allocation inside Tensor, which is thread-safe.
-      cudaMalloc((void**)&workspace, 3 * batch_count * sizeof(float*));
-=======
     if (workspace == NULL) {
       // Allocate the workspace if it's NULL.
       // TODO(sxjscience) Try to move the allocation inside Tensor, which is thread-safe.
       cudaMalloc(reinterpret_cast<void**>(&workspace), 3 * batch_count * sizeof(float*));
->>>>>>> f67e112d
       alloc_workspace = true;
     }
     GetBatchedView(workspace, const_cast<float*>(A), batch_count, m * k, stream);
@@ -647,18 +640,11 @@
                                   double **workspace) {
 #if defined(__CUDACC__) && CUDA_VERSION >= 4010
     // Cast DType* to DType** using workspace as a buffer
-<<<<<<< HEAD
-    if(workspace == NULL) {
-      // Allocate the workspace if it's NULL.
-      // TODO(sxjscience) Try to move the allocation inside Tensor, which is thread-safe.
-      cudaMalloc((void**)&workspace, 3 * batch_count * sizeof(double*));
-=======
     bool alloc_workspace = false;
     if (workspace == NULL) {
       // Allocate the workspace if it's NULL.
       // TODO(sxjscience) Try to move the allocation inside Tensor, which is thread-safe.
       cudaMalloc(reinterpret_cast<void**>(&workspace), 3 * batch_count * sizeof(double*));
->>>>>>> f67e112d
       alloc_workspace = true;
     }
     GetBatchedView(workspace, const_cast<double*>(A), batch_count, m * k, stream);
