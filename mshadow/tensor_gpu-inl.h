--- conflicted
+++ resolved
@@ -196,10 +196,11 @@
   cuda::SoftmaxGrad(dst, src, label, ignore_label);
 }
 
-template<typename KDType, typename VDType>
-inline void SortByKey(Tensor<gpu, 1, KDType> keys, Tensor<gpu, 1, VDType> values,
-                      bool is_ascend) {
-  cuda::SortByKey(keys, values, is_ascend);
+template<typename IndexType, typename DType>
+inline void AddTakeGrad(Tensor<gpu, 2, DType> dst,
+                        const Tensor<gpu, 1, IndexType>& index,
+                        const Tensor<gpu, 2, DType> &src) {
+  cuda::AddTakeGrad(dst, index, src);
 }
 
 template<typename IndexType, typename DType>
@@ -210,25 +211,17 @@
   cuda::AddTakeGradLargeBatch(dst, sorted, index, src);
 }
 
-<<<<<<< HEAD
+template<typename KDType, typename VDType>
+inline void SortByKey(Tensor<gpu, 1, KDType> keys, Tensor<gpu, 1, VDType> values,
+                      bool is_ascend) {
+  cuda::SortByKey(keys, values, is_ascend);
+}
+
 template<typename IndexType, typename DType>
 inline void IndexFill(Tensor<gpu, 2, DType> dst,
                       const Tensor<gpu, 1, IndexType>& index,
                       const Tensor<gpu, 2, DType> &src) {
   cuda::IndexFill(dst, index, src);
-=======
-template<typename KDType, typename VDType>
-inline void SortByKey(Tensor<gpu, 1, KDType> keys, Tensor<gpu, 1, VDType> values,
-                      bool is_ascend) {
-  cuda::SortByKey(keys, values, is_ascend);
->>>>>>> b1692109
-}
-
-template<typename IndexType, typename DType>
-inline void IndexFill(Tensor<gpu, 2, DType> dst,
-                      const Tensor<gpu, 1, IndexType>& index,
-                      const Tensor<gpu, 2, DType> &src) {
-  cuda::IndexFill(dst, index, src);
 }
 }  // namespace mshadow
 #endif  // __CUDACC__
