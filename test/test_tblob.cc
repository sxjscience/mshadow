#include <mshadow/tensor.h>
#include <vector>

// this namespace contains all data structures, functions
using namespace mshadow;
// this namespace contains all operator overloads
using namespace mshadow::expr;

void test_tblob() {
  // intialize tensor engine before using tensor operation, needed for CuBLAS
  InitTensorEngine<cpu>();
  // assume we have a float space
  float data[20];
  // create a 2 x 5 x 2 tensor, from existing space
  Tensor<cpu, 3> ts(data, Shape3(2,5,2));
  TBlob tb = ts;
  TBlob xx(tb);
  // take first subscript of the tensor
  Tensor<cpu, 2> mat = tb.get<cpu, 3, float>()[0];
  // Tensor object is only a handle, assignment means they have same data content
  // we can specify content type of a Tensor, if not specified, it is float bydefault
  Tensor<cpu, 2, float> mat2 = mat;
  mat = Tensor<cpu, 1>(data, Shape1(10)).FlatTo2D();

  // shaape of matrix, note size order is same as numpy
  printf("%u X %u matrix\n", mat.size(0), mat.size(1));

  // initialize all element to zero
  mat = 0.0f;
  // assign some values
  mat[0][1] = 1.0f; mat[1][0] = 2.0f;
  // elementwise operations
  mat += (mat + 10.0f) / 10.0f + 2.0f;
  
  // print out matrix, note: mat2 and mat1 are handles(pointers)
  for (index_t i = 0; i < mat.size(0); ++i) {
    for (index_t j = 0; j < mat.size(1); ++j) {
      printf("%.2f ", mat2[i][j]);
    }
    printf("\n");
  }
  // shutdown tensor enigne after usage
  ShutdownTensorEngine<cpu>();
}

void test_tshape() {
  std::vector<index_t> a = {1,2,3,4,5,6};
  TShape as; as = a;
  TShape b = std::move(as);
  for (index_t i = 0; i < b.ndim(); ++i) {
    printf("%u\n", b[i]);
  }
  TShape bb; bb = Shape3(1,2,3);
  for (index_t i = 0; i < bb.ndim(); ++i) {
    printf("%u\n", b[i]);
  }  
  b = bb;
  for (index_t i = 0; i < b.ndim(); ++i) {
    printf("%u\n", b[i]);
  }  
}

void test_broadcast_with_axis() {
  std::vector<mshadow::Shape<4> > test_shapes;
  std::vector<mshadow::Shape<4> > keepdim_input_shapes;

  test_shapes.push_back(mshadow::Shape4(5, 2, 3, 4));
  test_shapes.push_back(mshadow::Shape4(2, 5, 3, 4));
  test_shapes.push_back(mshadow::Shape4(2, 3, 5, 4));
  test_shapes.push_back(mshadow::Shape4(2, 3, 4, 5));

  keepdim_input_shapes.push_back(mshadow::Shape4(1, 2, 3, 4));
  keepdim_input_shapes.push_back(mshadow::Shape4(2, 1, 3, 4));
  keepdim_input_shapes.push_back(mshadow::Shape4(2, 3, 1, 4));
  keepdim_input_shapes.push_back(mshadow::Shape4(2, 3, 4, 1));

  for (int dim = -1; dim < 3; ++dim){
    mshadow::Tensor<mshadow::cpu, 3> input_tensor(NULL, mshadow::Shape3(2, 3, 4));
    mshadow::AllocSpace(&input_tensor);
    input_tensor = 11;
    mshadow::Tensor<mshadow::cpu, 4> n_tensor(NULL, test_shapes[dim + 1]);
    mshadow::AllocSpace(&n_tensor);
<<<<<<< HEAD
    n_tensor = broadcast_with_axis(input_tensor, dim, 5);
=======
    n_tensor = broadcast_with_axis<0>(input_tensor, dim, 5);
>>>>>>> a90696e3
    printf("Test for keepdim = 0, dim = %d", dim);
    for (index_t i = 0; i < n_tensor.shape_[0]; i++) {
      for (index_t j = 0; j < n_tensor.shape_[1]; j++) {
        for (index_t k = 0; k < n_tensor.shape_[2]; k++) {
          for (index_t l = 0; l < n_tensor.shape_[3]; l++) {
            CHECK_EQ(n_tensor[i][j][k][l], 11);
          }
        }
      }
    }
    printf(" Pass!\n");
  }

  for (int dim = 0; dim < 4; ++dim){
    mshadow::Tensor<mshadow::cpu, 4> input_tensor(NULL, keepdim_input_shapes[dim]);
    mshadow::AllocSpace(&input_tensor);
    input_tensor = 11;
    mshadow::Tensor<mshadow::cpu, 4> n_tensor(NULL, test_shapes[dim]);
    mshadow::AllocSpace(&n_tensor);
    n_tensor = broadcast_with_axis<1>(input_tensor, dim, 5);
    printf("Test for keepdim = 1, dim = %d", dim);
    for (index_t i = 0; i < n_tensor.shape_[0]; i++) {
      for (index_t j = 0; j < n_tensor.shape_[1]; j++) {
        for (index_t k = 0; k < n_tensor.shape_[2]; k++) {
          for (index_t l = 0; l < n_tensor.shape_[3]; l++) {
            CHECK_EQ(n_tensor[i][j][k][l], 11);
          }
        }
      }
    }
    printf(" Pass!\n");

  }
}

void test_reduce_with_axis() {
  std::vector<mshadow::Shape<4> > test_shapes;
  std::vector<mshadow::Shape<4> > keepdim_output_shapes;

  test_shapes.push_back(mshadow::Shape4(5, 2, 3, 4));
  test_shapes.push_back(mshadow::Shape4(2, 5, 3, 4));
  test_shapes.push_back(mshadow::Shape4(2, 3, 5, 4));
  test_shapes.push_back(mshadow::Shape4(2, 3, 4, 5));

  keepdim_output_shapes.push_back(mshadow::Shape4(1, 2, 3, 4));
  keepdim_output_shapes.push_back(mshadow::Shape4(2, 1, 3, 4));
  keepdim_output_shapes.push_back(mshadow::Shape4(2, 3, 1, 4));
  keepdim_output_shapes.push_back(mshadow::Shape4(2, 3, 4, 1));

  for (int dim = 0; dim < 4; ++dim){
    mshadow::Tensor<mshadow::cpu, 4> input_tensor(NULL, test_shapes[dim]);
    mshadow::AllocSpace(&input_tensor);
    input_tensor = 1;
    mshadow::Tensor<mshadow::cpu, 3> n_tensor(NULL, mshadow::Shape3(2, 3, 4));
    mshadow::AllocSpace(&n_tensor);
<<<<<<< HEAD
    n_tensor = reduce_with_axis<mshadow::red::sum, false>(input_tensor, dim);
=======
    n_tensor = reduce_with_axis<mshadow::red::sum, false, 0>(input_tensor, dim);
>>>>>>> a90696e3
    printf("Test for keepdim = 0, dim = %d", dim);
    for (index_t i = 0; i < n_tensor.shape_[0]; i++) {
      for (index_t j = 0; j < n_tensor.shape_[1]; j++) {
        for (index_t k = 0; k < n_tensor.shape_[2]; k++) {
          CHECK_EQ(n_tensor[i][j][k], 5);
        }
      }
    }
    printf(" Pass!\n");
  }

  for (int dim = 0; dim < 4; ++dim){
    mshadow::Tensor<mshadow::cpu, 4> input_tensor(NULL, test_shapes[dim]);
    mshadow::AllocSpace(&input_tensor);
    input_tensor = 1;
    mshadow::Tensor<mshadow::cpu, 4> n_tensor(NULL, keepdim_output_shapes[dim]);
    mshadow::AllocSpace(&n_tensor);
    n_tensor = reduce_with_axis<mshadow::red::sum, false, 1>(input_tensor, dim);
    printf("Test for keepdim = 1, dim = %d", dim);
    for (index_t i = 0; i < n_tensor.shape_[0]; i++) {
      for (index_t j = 0; j < n_tensor.shape_[1]; j++) {
        for (index_t k = 0; k < n_tensor.shape_[2]; k++) {
          for (index_t l = 0; l < n_tensor.shape_[3]; l++) {
            CHECK_EQ(n_tensor[i][j][k][l], 5);
          }
        }
      }
    }
    printf(" Pass!\n");
  }
}

int main(void) {
  test_tshape();
  test_broadcast_with_axis();
  test_reduce_with_axis();
  return 0;
}


<|MERGE_RESOLUTION|>--- conflicted
+++ resolved
@@ -80,11 +80,7 @@
     input_tensor = 11;
     mshadow::Tensor<mshadow::cpu, 4> n_tensor(NULL, test_shapes[dim + 1]);
     mshadow::AllocSpace(&n_tensor);
-<<<<<<< HEAD
-    n_tensor = broadcast_with_axis(input_tensor, dim, 5);
-=======
     n_tensor = broadcast_with_axis<0>(input_tensor, dim, 5);
->>>>>>> a90696e3
     printf("Test for keepdim = 0, dim = %d", dim);
     for (index_t i = 0; i < n_tensor.shape_[0]; i++) {
       for (index_t j = 0; j < n_tensor.shape_[1]; j++) {
@@ -140,11 +136,7 @@
     input_tensor = 1;
     mshadow::Tensor<mshadow::cpu, 3> n_tensor(NULL, mshadow::Shape3(2, 3, 4));
     mshadow::AllocSpace(&n_tensor);
-<<<<<<< HEAD
-    n_tensor = reduce_with_axis<mshadow::red::sum, false>(input_tensor, dim);
-=======
     n_tensor = reduce_with_axis<mshadow::red::sum, false, 0>(input_tensor, dim);
->>>>>>> a90696e3
     printf("Test for keepdim = 0, dim = %d", dim);
     for (index_t i = 0; i < n_tensor.shape_[0]; i++) {
       for (index_t j = 0; j < n_tensor.shape_[1]; j++) {
