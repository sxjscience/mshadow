/*!
 *  Copyright (c) 2014 by Contributors
 * \file ps_local-inl.h
 * \brief local multi-threading implementation of PS abstraction
 *
 * \author Tianqi Chen, Mu Li
 */
#ifndef MSHADOW_PS_DIST_INL_H_
#define MSHADOW_PS_DIST_INL_H_
#include "./ps.h"
#include "./ps_local-inl.h"

#if MSHADOW_DIST_PS
#include "./kv_array.h"
#include "system/app.h"
namespace mshadow {
namespace ps {
template<typename xpu, typename DType>
class DistServer : public LocalServer<xpu, DType> {
 public:
  // parent type
  typedef LocalServer<xpu, DType> Parent;

  // initialize the parameter server
  virtual void Init(const std::vector<int> &devices) {
    Parent::Init(devices);
    shared_model_ = new PS::KVArray<DType>();
    if (this->custom_server != NULL) {
      delete this->custom_server;
      this->custom_server = NULL;
    }
  }
  virtual ~DistServer(void) {
  }
<<<<<<< HEAD

 protected:
  virtual void InitCustomerServer(void) {
  }
  // remove custom, leave it empty
=======
  
 protected:
  // do nothing
  virtual void InitCustomServer(void) {
  }
>>>>>>> 7d413054
  virtual void ServerInitKey(Tensor<cpu, 2> weight, int key) {
    // this is called when key get initialized for the first time
    // weight can be used to hold the model that pulled back
    // use this to initialize the key on serverside
<<<<<<< HEAD
    using namespace PS;
=======
>>>>>>> 7d413054
    MessagePtr pull_msg(new Message(kServerGroup));
    pull_msg->task.set_key_channel(key);
    Range<Key>(0, weight.MSize()).to(pull_msg->task.mutable_key_range());
    shared_model_->setArray(key, weight.dptr_, weight.MSize());
    pull_msg->fin_handle = [this, weight, key]() {
      // call PullReady to notify LocalServer pulling is ready
      this->PullReady(weight, key);
    };
    shared_model_->pull(pull_msg);
  }
<<<<<<< HEAD

=======
>>>>>>> 7d413054
  // override this function, to use parameter server
  virtual void HandlePushFinish(Tensor<cpu, 3, DType> data,
                                int key) {
    // here we only use sum reduction, can change to others
    for (index_t i = 1; i < data.size(0); ++i) {
      data[0] += data[i];
    }

    // push
    Tensor<cpu, 2> sendrecv = data[0];
    using namespace PS;
    utils::Assert(data[0].CheckContiguous(), "data must be contiguous");
    SArray<DType> val; val.copyFrom(sendrecv.dptr_, sendrecv.MSize());
    MessagePtr push_msg(new Message(kServerGroup));
    push_msg->addValue(val);
    // LL << val;
    push_msg->task.set_key_channel(key);
    Range<Key>(0, val.size()).to(push_msg->task.mutable_key_range());
    int push_time = CHECK_NOTNULL(shared_model_)->push(push_msg);

    // pull
    MessagePtr pull_msg(new Message(kServerGroup, -1, push_time));
    pull_msg->task.set_key_channel(key);
    Range<Key>(0, sendrecv.MSize()).to(pull_msg->task.mutable_key_range());
    shared_model_->setArray(key, sendrecv.dptr_, sendrecv.MSize());
    pull_msg->fin_handle = [this, sendrecv, key]() {
      // call PullReady to notify LocalServer pulling is ready
      this->PullReady(sendrecv, key);
    };
    shared_model_->pull(pull_msg);
  }

 private:
  PS::KVArray<DType>* shared_model_ = nullptr;
};

template<typename DType>
class MShadowServer : public PS::App {
 public:
  // conf: get from the flag -app_conf
  MShadowServer(const std::string &conf) : App() {
    updater_ = CreateServer<DType>();

    updater_->Init(myRank(), conf);
    shared_model_ = new PS::KVArray<DType>();
    shared_model_->setUpdater(updater_);
  }
  virtual ~MShadowServer() {
    delete updater_;
    delete shared_model_;
  }
 private:
  ICustomServer<DType> *updater_;
  PS::KVArray<DType>* shared_model_;
};

// NOTE: do not add PS::CreateServer here add it in the program that uses
// mshadow-ps

}  // namespace ps
}  // namespace msahdow
#endif
#endif<|MERGE_RESOLUTION|>--- conflicted
+++ resolved
@@ -32,27 +32,16 @@
   }
   virtual ~DistServer(void) {
   }
-<<<<<<< HEAD
 
  protected:
+  // do nothing
   virtual void InitCustomerServer(void) {
   }
-  // remove custom, leave it empty
-=======
-  
- protected:
-  // do nothing
-  virtual void InitCustomServer(void) {
-  }
->>>>>>> 7d413054
   virtual void ServerInitKey(Tensor<cpu, 2> weight, int key) {
     // this is called when key get initialized for the first time
     // weight can be used to hold the model that pulled back
     // use this to initialize the key on serverside
-<<<<<<< HEAD
     using namespace PS;
-=======
->>>>>>> 7d413054
     MessagePtr pull_msg(new Message(kServerGroup));
     pull_msg->task.set_key_channel(key);
     Range<Key>(0, weight.MSize()).to(pull_msg->task.mutable_key_range());
@@ -63,10 +52,6 @@
     };
     shared_model_->pull(pull_msg);
   }
-<<<<<<< HEAD
-
-=======
->>>>>>> 7d413054
   // override this function, to use parameter server
   virtual void HandlePushFinish(Tensor<cpu, 3, DType> data,
                                 int key) {
